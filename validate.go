package huma

import (
	"errors"
	"fmt"
	"math"
	"net"
	"net/mail"
	"net/url"
	"reflect"
	"regexp"
	"strconv"
	"strings"
	"time"
	"unicode/utf8"
	"unsafe"

	"github.com/danielgtaylor/huma/v2/validation"
)

// ValidateMode describes the direction of validation (server -> client or
// client -> server). It impacts things like how read-only or write-only fields
// are handled.
type ValidateMode int

const (
	// ModeReadFromServer is a read mode (response output) that may ignore or
	// reject write-only fields that are non-zero, as these write-only fields
	// are meant to be sent by the client.
	ModeReadFromServer ValidateMode = iota

	// ModeWriteToServer is a write mode (request input) that may ignore or
	// reject read-only fields that are non-zero, as these are owned by the
	// server and the client should not try to modify them.
	ModeWriteToServer
)

// ValidateStrictCasing controls whether or not field names are case-sensitive
// during validation. This is useful for clients that may send fields in a
// different case than expected by the server. For example, a legacy client may
// send `{"Foo": "bar"}` when the server expects `{"foo": "bar"}`. This is
// disabled by default to match Go's JSON unmarshaling behavior.
var ValidateStrictCasing = false

var rxHostname = regexp.MustCompile(`^([a-zA-Z0-9]|[a-zA-Z0-9][a-zA-Z0-9\-]{0,61}[a-zA-Z0-9])(\.([a-zA-Z0-9]|[a-zA-Z0-9][a-zA-Z0-9\-]{0,61}[a-zA-Z0-9]))*$`)
var rxURITemplate = regexp.MustCompile("^([^{]*({[^}]*})?)*$")
var rxJSONPointer = regexp.MustCompile("^(?:/(?:[^~/]|~0|~1)*)*$")
var rxRelJSONPointer = regexp.MustCompile("^(?:0|[1-9][0-9]*)(?:#|(?:/(?:[^~/]|~0|~1)*)*)$")
var rxBase64 = regexp.MustCompile(`^[a-zA-Z0-9+/_-]+=*$`)

func mapTo[A, B any](s []A, f func(A) B) []B {
	r := make([]B, len(s))
	for i, v := range s {
		r[i] = f(v)
	}
	return r
}

// PathBuffer is a low-allocation helper for building a path string like
// `foo.bar.baz`. It is not goroutine-safe. Combined with `sync.Pool` it can
// result in zero allocations, and is used for validation. It is significantly
// better than `strings.Builder` and `bytes.Buffer` for this use case.
//
// Path buffers can be converted to strings for use in responses or printing
// using either the `pb.String()` or `pb.With("field")` methods.
//
//	pb := NewPathBuffer([]byte{}, 0)
//	pb.Push("foo")  // foo
//	pb.PushIndex(1) // foo[1]
//	pb.Push("bar")  // foo[1].bar
//	pb.Pop()        // foo[1]
//	pb.Pop()        // foo
type PathBuffer struct {
	buf []byte
	off int
}

// Push an entry onto the path, adding a `.` separator as needed.
//
//	pb.Push("foo") // foo
//	pb.Push("bar") // foo.bar
func (b *PathBuffer) Push(s string) {
	if b.off > 0 {
		b.buf = append(b.buf, '.')
		b.off++
	}
	b.buf = append(b.buf, s...)
	b.off += len(s)
}

// PushIndex pushes an entry onto the path surrounded by `[` and `]`.
//
//	pb.Push("foo")  // foo
//	pb.PushIndex(1) // foo[1]
func (b *PathBuffer) PushIndex(i int) {
	l := len(b.buf)
	b.buf = append(b.buf, '[')
	b.buf = append(b.buf, strconv.Itoa(i)...)
	b.buf = append(b.buf, ']')
	b.off += len(b.buf) - l
}

// Pop the latest entry off the path.
//
//	pb.Push("foo")  // foo
//	pb.PushIndex(1) // foo[1]
//	pb.Push("bar")  // foo[1].bar
//	pb.Pop()        // foo[1]
//	pb.Pop()        // foo
func (b *PathBuffer) Pop() {
	for b.off > 0 {
		b.off--
		if b.buf[b.off] == '.' || b.buf[b.off] == '[' {
			break
		}
	}
	b.buf = b.buf[:b.off]
}

// With is shorthand for push, convert to string, and pop. This is useful
// when you want the location of a field given a path buffer as a prefix.
//
//	pb.Push("foo")
//	pb.With("bar") // returns foo.bar
func (b *PathBuffer) With(s string) string {
	b.Push(s)
	tmp := b.String()
	b.Pop()
	return tmp
}

// Len returns the length of the current path.
func (b *PathBuffer) Len() int {
	return b.off
}

// Bytes returns the underlying slice of bytes of the path.
func (b *PathBuffer) Bytes() []byte {
	return b.buf[:b.off]
}

// String converts the path buffer to a string.
func (b *PathBuffer) String() string {
	return string(b.buf[:b.off])
}

// Reset the path buffer to empty, keeping and reusing the underlying bytes.
func (b *PathBuffer) Reset() {
	b.buf = b.buf[:0]
	b.off = 0
}

// NewPathBuffer creates a new path buffer given an existing byte slice.
// Tip: using `sync.Pool` can significantly reduce buffer allocations.
//
//	pb := NewPathBuffer([]byte{}, 0)
//	pb.Push("foo")
func NewPathBuffer(buf []byte, offset int) *PathBuffer {
	return &PathBuffer{buf: buf, off: offset}
}

// ValidateResult tracks validation errors. It is safe to use for multiple
// validations as long as `Reset()` is called between uses.
type ValidateResult struct {
	Errors []error
}

// Add an error to the validation result at the given path and with the
// given value.
func (r *ValidateResult) Add(path *PathBuffer, v any, msg string) {
	r.Errors = append(r.Errors, &ErrorDetail{
		Message:  msg,
		Location: path.String(),
		Value:    v,
	})
}

// Addf adds an error to the validation result at the given path and with
// the given value, allowing for fmt.Printf-style formatting.
func (r *ValidateResult) Addf(path *PathBuffer, v any, format string, args ...any) {
	r.Errors = append(r.Errors, &ErrorDetail{
		Message:  fmt.Sprintf(format, args...),
		Location: path.String(),
		Value:    v,
	})
}

// Reset the validation error so it can be used again.
func (r *ValidateResult) Reset() {
	r.Errors = r.Errors[:0]
}

func validateFormat(path *PathBuffer, str string, s *Schema, res *ValidateResult) {
	switch s.Format {
	case "date-time":
		found := false
		for _, format := range []string{time.RFC3339, time.RFC3339Nano} {
			if _, err := time.Parse(format, str); err == nil {
				found = true
				break
			}
		}
		if !found {
			res.Add(path, str, validation.MsgExpectedRFC3339DateTime)
		}
	case "date-time-http":
		if _, err := time.Parse(time.RFC1123, str); err != nil {
			res.Add(path, str, validation.MsgExpectedRFC1123DateTime)
		}
	case "date":
		if _, err := time.Parse("2006-01-02", str); err != nil {
			res.Add(path, str, validation.MsgExpectedRFC3339Date)
		}
	case "time":
		if _, err := time.Parse("15:04:05", str); err != nil {
			if _, err := time.Parse("15:04:05Z07:00", str); err != nil {
				res.Add(path, str, validation.MsgExpectedRFC3339Time)
			}
		}
		// TODO: duration
	case "email", "idn-email":
		if _, err := mail.ParseAddress(str); err != nil {
			res.Add(path, str, ErrorFormatter(validation.MsgExpectedRFC5322Email, err))
		}
	case "hostname":
		if !(rxHostname.MatchString(str) && len(str) < 256) {
			res.Add(path, str, validation.MsgExpectedRFC5890Hostname)
		}
	// TODO: proper idn-hostname support... need to figure out how.
	case "ipv4":
		if ip := net.ParseIP(str); ip == nil || ip.To4() == nil {
			res.Add(path, str, validation.MsgExpectedRFC2673IPv4)
		}
	case "ipv6":
		if ip := net.ParseIP(str); ip == nil || ip.To16() == nil {
			res.Add(path, str, validation.MsgExpectedRFC2373IPv6)
		}
	case "uri", "uri-reference", "iri", "iri-reference":
		if _, err := url.Parse(str); err != nil {
			res.Add(path, str, ErrorFormatter(validation.MsgExpectedRFC3986URI, err))
		}
		// TODO: check if it's actually a reference?
	case "uuid":
		if err := validateUUID(str); err != nil {
			res.Add(path, str, ErrorFormatter(validation.MsgExpectedRFC4122UUID, err))
		}
	case "uri-template":
		u, err := url.Parse(str)
		if err != nil {
			res.Add(path, str, ErrorFormatter(validation.MsgExpectedRFC3986URI, err))
			return
		}
		if !rxURITemplate.MatchString(u.Path) {
			res.Add(path, str, validation.MsgExpectedRFC6570URITemplate)
		}
	case "json-pointer":
		if !rxJSONPointer.MatchString(str) {
			res.Add(path, str, validation.MsgExpectedRFC6901JSONPointer)
		}
	case "relative-json-pointer":
		if !rxRelJSONPointer.MatchString(str) {
			res.Add(path, str, validation.MsgExpectedRFC6901RelativeJSONPointer)
		}
	case "regex":
		if _, err := regexp.Compile(str); err != nil {
			res.Add(path, str, ErrorFormatter(validation.MsgExpectedRegexp, err))
		}
	}
}

func validateOneOf(r Registry, s *Schema, path *PathBuffer, mode ValidateMode, v any, res *ValidateResult) {
	found := false
	subRes := &ValidateResult{}
	for _, sub := range s.OneOf {
		ValidateAndSetDefaults(r, sub, path, mode, v, subRes)
		if len(subRes.Errors) == 0 {
			if found {
				res.Add(path, v, "expected value to match exactly one schema but matched multiple")
			}
			found = true
		}
		subRes.Reset()
	}
	if !found {
		res.Add(path, v, validation.MsgExpectedMatchExactlyOneSchema)
	}
}

func validateAnyOf(r Registry, s *Schema, path *PathBuffer, mode ValidateMode, v any, res *ValidateResult) {
	matches := 0
	subRes := &ValidateResult{}
	for _, sub := range s.AnyOf {
		ValidateAndSetDefaults(r, sub, path, mode, v, subRes)
		if len(subRes.Errors) == 0 {
			matches++
		}
		subRes.Reset()
	}

	if matches == 0 {
		res.Add(path, v, validation.MsgExpectedMatchAtLeastOneSchema)
	}
}

func validateDiscriminator(r Registry, s *Schema, path *PathBuffer, mode ValidateMode, v any, res *ValidateResult) {
	var kk any
	found := true

	if vv, ok := v.(map[string]any); ok {
		kk, found = vv[s.Discriminator.PropertyName]
	}

	if vv, ok := v.(map[any]any); ok {
		kk, found = vv[s.Discriminator.PropertyName]
	}

	if !found {
		path.Push(s.Discriminator.PropertyName)
		res.Add(path, v, validation.MsgExpectedPropertyNameInObject)
		return
	}

	if kk == nil {
		// Either `v` is not a map or the property is set to null. Return so that
		// type and enum checks on the field can complete elsewhere.
		return
	}

	key, ok := kk.(string)
	if !ok {
		path.Push(s.Discriminator.PropertyName)
		return
	}

	ref, found := s.Discriminator.Mapping[key]
	if !found {
		validateOneOf(r, s, path, mode, v, res)
		return
	}

	ValidateAndSetDefaults(r, r.SchemaFromRef(ref), path, mode, v, res)
}

// Validate an input value against a schema, collecting errors in the validation
// result object. And set default values on omitted fields
// If validation is successful, `res.Errors` will be empty. It is suggested
// to use a `sync.Pool` to reuse the PathBuffer and ValidateResult objects,
// making sure to call `Reset()` on them before returning them to the pool.
//
//	registry := huma.NewMapRegistry("#/prefix", huma.DefaultSchemaNamer)
//	schema := huma.SchemaFromType(registry, reflect.TypeOf(MyType{}))
//	pb := huma.NewPathBuffer([]byte(""), 0)
//	res := &huma.ValidateResult{}
//
//	var value any
//	json.Unmarshal([]byte(`{"foo": "bar"}`), &v)
//	huma.ValidateAndSetDefaults(registry, schema, pb, huma.ModeWriteToServer, value, res)
//	for _, err := range res.Errors {
//		fmt.Println(err.Error())
//	}
func ValidateAndSetDefaults(r Registry, s *Schema, path *PathBuffer, mode ValidateMode, v any, res *ValidateResult) {
	// Get the actual schema if this is a reference.
	for s.Ref != "" {
		s = r.SchemaFromRef(s.Ref)
	}

	if s.OneOf != nil {
		if s.Discriminator != nil {
			validateDiscriminator(r, s, path, mode, v, res)
		} else {
			validateOneOf(r, s, path, mode, v, res)
		}
	}

	if s.AnyOf != nil {
		validateAnyOf(r, s, path, mode, v, res)
	}

	if s.AllOf != nil {
		for _, sub := range s.AllOf {
			ValidateAndSetDefaults(r, sub, path, mode, v, res)
		}
	}

	if s.Not != nil {
		subRes := &ValidateResult{}
		ValidateAndSetDefaults(r, s.Not, path, mode, v, subRes)
		if len(subRes.Errors) == 0 {
			res.Add(path, v, validation.MsgExpectedNotMatchSchema)
		}
	}

	if s.Nullable && v == nil {
		return
	}

	switch s.Type {
	case TypeBoolean:
		if _, ok := v.(bool); !ok {
			res.Add(path, v, validation.MsgExpectedBoolean)
			return
		}
	case TypeNumber, TypeInteger:
		var num float64

		switch v := v.(type) {
		case float64:
			num = v
		case float32:
			num = float64(v)
		case int:
			num = float64(v)
		case int8:
			num = float64(v)
		case int16:
			num = float64(v)
		case int32:
			num = float64(v)
		case int64:
			num = float64(v)
		case uint:
			num = float64(v)
		case uint8:
			num = float64(v)
		case uint16:
			num = float64(v)
		case uint32:
			num = float64(v)
		case uint64:
			num = float64(v)
		default:
			res.Add(path, v, validation.MsgExpectedNumber)
			return
		}

		if s.Minimum != nil {
			if num < *s.Minimum {
				res.Add(path, v, s.msgMinimum)
			}
		}
		if s.ExclusiveMinimum != nil {
			if num <= *s.ExclusiveMinimum {
				res.Add(path, v, s.msgExclusiveMinimum)
			}
		}
		if s.Maximum != nil {
			if num > *s.Maximum {
				res.Add(path, v, s.msgMaximum)
			}
		}
		if s.ExclusiveMaximum != nil {
			if num >= *s.ExclusiveMaximum {
				res.Add(path, v, s.msgExclusiveMaximum)
			}
		}
		if s.MultipleOf != nil {
			if math.Mod(num, *s.MultipleOf) != 0 {
				res.Add(path, v, s.msgMultipleOf)
			}
		}
	case TypeString:
		str, ok := v.(string)
		if !ok {
			if b, ok := v.([]byte); ok {
				str = *(*string)(unsafe.Pointer(&b))
			} else {
				res.Add(path, v, validation.MsgExpectedString)
				return
			}
		}

		if s.MinLength != nil {
			if utf8.RuneCountInString(str) < *s.MinLength {
				res.Add(path, str, s.msgMinLength)
			}
		}
		if s.MaxLength != nil {
			if utf8.RuneCountInString(str) > *s.MaxLength {
				res.Add(path, str, s.msgMaxLength)
			}
		}
		if s.patternRe != nil {
			if !s.patternRe.MatchString(str) {
				res.Add(path, v, s.msgPattern)
			}
		}

		if s.Format != "" {
			validateFormat(path, str, s, res)
		}

		if s.ContentEncoding == "base64" {
			if !rxBase64.MatchString(str) {
				res.Add(path, str, validation.MsgExpectedBase64String)
			}
		}
	case TypeArray:
		switch arr := v.(type) {
		case []any:
			handleArray(r, s, path, mode, res, arr)
		// Special cases for params which are lists.
		case []string:
			handleArray(r, s, path, mode, res, arr)
		case []int:
			handleArray(r, s, path, mode, res, arr)
		case []int8:
			handleArray(r, s, path, mode, res, arr)
		case []int16:
			handleArray(r, s, path, mode, res, arr)
		case []int32:
			handleArray(r, s, path, mode, res, arr)
		case []int64:
			handleArray(r, s, path, mode, res, arr)
		case []uint:
			handleArray(r, s, path, mode, res, arr)
		case []uint16:
			handleArray(r, s, path, mode, res, arr)
		case []uint32:
			handleArray(r, s, path, mode, res, arr)
		case []uint64:
			handleArray(r, s, path, mode, res, arr)
		case []float32:
			handleArray(r, s, path, mode, res, arr)
		case []float64:
			handleArray(r, s, path, mode, res, arr)
		default:
			res.Add(path, v, validation.MsgExpectedArray)
			return
		}
	case TypeObject:
		switch vv := v.(type) {
		case map[string]any:
			handleMapString(r, s, path, mode, vv, res)
		case map[any]any:
			handleMapAny(r, s, path, mode, vv, res)
		default:
			res.Add(path, v, validation.MsgExpectedObject)
			return
		}
	}

	if len(s.Enum) > 0 {
		found := false
		for _, e := range s.Enum {
			if e == v {
				found = true
				break
			}
		}
		if !found {
			res.Add(path, v, s.msgEnum)
		}
	}
}

func handleArray[T any](r Registry, s *Schema, path *PathBuffer, mode ValidateMode, res *ValidateResult, arr []T) {
	if s.MinItems != nil {
		if len(arr) < *s.MinItems {
			res.Add(path, arr, s.msgMinItems)
		}
	}
	if s.MaxItems != nil {
		if len(arr) > *s.MaxItems {
			res.Add(path, arr, s.msgMaxItems)
		}
	}

	if s.UniqueItems {
		seen := make(map[any]struct{}, len(arr))
		for _, item := range arr {
			if _, ok := seen[item]; ok {
				res.Add(path, arr, validation.MsgExpectedArrayItemsUnique)
			}
			seen[item] = struct{}{}
		}
	}

	for i, item := range arr {
		path.PushIndex(i)
		ValidateAndSetDefaults(r, s.Items, path, mode, item, res)
		path.Pop()
	}
}

func handleMapString(r Registry, s *Schema, path *PathBuffer, mode ValidateMode, m map[string]any, res *ValidateResult) {
	if s.MinProperties != nil {
		if len(m) < *s.MinProperties {
			res.Add(path, m, s.msgMinProperties)
		}
	}
	if s.MaxProperties != nil {
		if len(m) > *s.MaxProperties {
			res.Add(path, m, s.msgMaxProperties)
		}
	}

	for _, k := range s.propertyNames {
		v := s.Properties[k]

		// Schemas are generated such that the read/write-only properties are set
		// alongside the `$ref`, if it is present (i.e. for objects). If not,
		// then the read/write-only properties are set directly on the schema and
		// the `for` loop never runs.
		readOnly := v.ReadOnly
		writeOnly := v.WriteOnly

		if m[k] == nil && v.Default != nil {
			m[k] = v.Default
		}

		for v.Ref != "" {
			v = r.SchemaFromRef(v.Ref)
		}

		// We should be permissive by default to enable easy round-trips for the
		// client without needing to remove read-only values.
		// TODO: should we make this configurable?

		// Be stricter for responses, enabling validation of the server if desired.
		if mode == ModeReadFromServer && writeOnly && m[k] != nil && !reflect.ValueOf(m[k]).IsZero() {
			res.Add(path, m[k], "write only property is non-zero")
			continue
		}

		actualKey := k
		_, ok := m[k]
		if !ok && !ValidateStrictCasing {
			for actual := range m {
				if strings.EqualFold(actual, k) {
					// Case-insensitive match found, so this is not an error.
					actualKey = actual
					ok = true
					break
				}
			}
		}

		if !ok {
			if !s.requiredMap[k] {
				continue
			}
			if (mode == ModeWriteToServer && readOnly) ||
				(mode == ModeReadFromServer && writeOnly) {
				// These are not required for the current mode.
				continue
			}
			res.Add(path, m, s.msgRequired[k])
			continue
		}

		if m[actualKey] == nil && (!s.requiredMap[k] || s.Nullable) {
			// This is a non-required field which is null, or a nullable field set
			// to null, so ignore it.
			continue
		}

		if m[actualKey] != nil && s.DependentRequired[k] != nil {
			for _, dependent := range s.DependentRequired[k] {
				if m[dependent] != nil {
					continue
				}

				res.Add(path, m, s.msgDependentRequired[k][dependent])
			}
		}

		path.Push(k)
<<<<<<< HEAD
		ValidateAndSetDefaults(r, v, path, mode, m[k], res)
=======
		Validate(r, v, path, mode, m[actualKey], res)
>>>>>>> d67ab01a
		path.Pop()
	}

	if addl, ok := s.AdditionalProperties.(bool); ok && !addl {
	addlPropLoop:
		for k := range m {
			// No additional properties allowed.
			if _, ok := s.Properties[k]; !ok {
				if !ValidateStrictCasing {
					for propName := range s.Properties {
						if strings.EqualFold(propName, k) {
							// Case-insensitive match found, so this is not an error.
							continue addlPropLoop
						}
					}
				}

				path.Push(k)
				res.Add(path, m, validation.MsgUnexpectedProperty)
				path.Pop()
			}
		}
	}

	if addl, ok := s.AdditionalProperties.(*Schema); ok {
		// Additional properties are allowed, but must match the given schema.
		for k, v := range m {
			if _, ok := s.Properties[k]; ok {
				continue
			}

			path.Push(k)
			ValidateAndSetDefaults(r, addl, path, mode, v, res)
			path.Pop()
		}
	}
}

func handleMapAny(r Registry, s *Schema, path *PathBuffer, mode ValidateMode, m map[any]any, res *ValidateResult) {
	if s.MinProperties != nil {
		if len(m) < *s.MinProperties {
			res.Add(path, m, s.msgMinProperties)
		}
	}
	if s.MaxProperties != nil {
		if len(m) > *s.MaxProperties {
			res.Add(path, m, s.msgMaxProperties)
		}
	}

	for _, k := range s.propertyNames {
		v := s.Properties[k]

		// Schemas are generated such that the read/write-only properties are set
		// alongside the `$ref`, if it is present (i.e. for objects). If not,
		// then the read/write-only properties are set directly on the schema and
		// the `for` loop never runs.
		readOnly := v.ReadOnly
		writeOnly := v.WriteOnly

		if m[k] == nil && v.Default != nil {
			m[k] = v.Default
		}

		for v.Ref != "" {
			v = r.SchemaFromRef(v.Ref)
		}

		// We should be permissive by default to enable easy round-trips for the
		// client without needing to remove read-only values.
		// TODO: should we make this configurable?

		// Be stricter for responses, enabling validation of the server if desired.
		if mode == ModeReadFromServer && writeOnly && m[k] != nil && !reflect.ValueOf(m[k]).IsZero() {
			res.Add(path, m[k], "write only property is non-zero")
			continue
		}

		if _, ok := m[k]; !ok {
			if !s.requiredMap[k] {
				continue
			}
			if (mode == ModeWriteToServer && readOnly) ||
				(mode == ModeReadFromServer && writeOnly) {
				// These are not required for the current mode.
				continue
			}
			res.Add(path, m, s.msgRequired[k])
			continue
		}

		if m[k] == nil && (!s.requiredMap[k] || s.Nullable) {
			// This is a non-required field which is null, or a nullable field set
			// to null, so ignore it.
			continue
		}

		if m[k] != nil && s.DependentRequired[k] != nil {
			for _, dependent := range s.DependentRequired[k] {
				if m[dependent] != nil {
					continue
				}

				res.Add(path, m, s.msgDependentRequired[k][dependent])
			}
		}

		path.Push(k)
		ValidateAndSetDefaults(r, v, path, mode, m[k], res)
		path.Pop()
	}

	if addl, ok := s.AdditionalProperties.(bool); ok && !addl {
		for k := range m {
			// No additional properties allowed.
			var kStr string
			if s, ok := k.(string); ok {
				kStr = s
			} else {
				kStr = fmt.Sprint(k)
			}
			if _, ok := s.Properties[kStr]; !ok {
				path.Push(kStr)
				res.Add(path, m, validation.MsgUnexpectedProperty)
				path.Pop()
			}
		}
	}

	if addl, ok := s.AdditionalProperties.(*Schema); ok {
		// Additional properties are allowed, but must match the given schema.
		for k, v := range m {
			var kStr string
			if s, ok := k.(string); ok {
				kStr = s
			} else {
				kStr = fmt.Sprint(k)
			}
			path.Push(kStr)
			ValidateAndSetDefaults(r, addl, path, mode, v, res)
			path.Pop()
		}
	}
}

// ModelValidator is a utility for validating e.g. JSON loaded data against a
// Go struct model. It is not goroutine-safe and should not be used in HTTP
// handlers! Schemas are generated on-the-fly on first use and re-used on
// subsequent calls. This utility can be used to easily validate data outside
// of the normal request/response flow, for example on application startup:
//
//	type MyExample struct {
//		Name string `json:"name" maxLength:"5"`
//		Age int `json:"age" minimum:"25"`
//	}
//
//	var value any
//	json.Unmarshal([]byte(`{"name": "abcdefg", "age": 1}`), &value)
//
//	validator := ModelValidator()
//	errs := validator.Validate(reflect.TypeOf(MyExample{}), value)
//	if errs != nil {
//		fmt.Println("Validation error", errs)
//	}
type ModelValidator struct {
	registry Registry
	pb       *PathBuffer
	result   *ValidateResult
}

// NewModelValidator creates a new model validator with all the components
// it needs to create schemas, validate them, and return any errors.
func NewModelValidator() *ModelValidator {
	return &ModelValidator{
		registry: NewMapRegistry("#/components/schemas/", DefaultSchemaNamer),
		pb:       NewPathBuffer([]byte(""), 0),
		result:   &ValidateResult{},
	}
}

// Validate the inputs. The type should be the Go struct with validation field
// tags and the value should be e.g. JSON loaded into an `any`. A list of
// errors is returned if validation failed, otherwise `nil`.
//
//	type MyExample struct {
//		Name string `json:"name" maxLength:"5"`
//		Age int `json:"age" minimum:"25"`
//	}
//
//	var value any
//	json.Unmarshal([]byte(`{"name": "abcdefg", "age": 1}`), &value)
//
//	validator := ModelValidator()
//	errs := validator.Validate(reflect.TypeOf(MyExample{}), value)
//	if errs != nil {
//		fmt.Println("Validation error", errs)
//	}
func (v *ModelValidator) Validate(typ reflect.Type, value any) []error {
	v.pb.Reset()
	v.result.Reset()

	s := v.registry.Schema(typ, true, typ.Name())

	ValidateAndSetDefaults(v.registry, s, v.pb, ModeReadFromServer, value, v.result)

	if len(v.result.Errors) > 0 {
		return v.result.Errors
	}
	return nil
}

// The following is borrowed from the Google UUID package:
// https://github.com/google/uuid/blob/v1.6.0/uuid.go
// Copyright (c) 2009,2014 Google Inc. All rights reserved.
// BSD licensed.

type invalidLengthError struct{ len int }

func (err invalidLengthError) Error() string {
	return fmt.Sprintf("invalid UUID length: %d", err.len)
}

// xvalues returns the value of a byte as a hexadecimal digit or 255.
var xvalues = [256]byte{
	255, 255, 255, 255, 255, 255, 255, 255, 255, 255, 255, 255, 255, 255, 255, 255,
	255, 255, 255, 255, 255, 255, 255, 255, 255, 255, 255, 255, 255, 255, 255, 255,
	255, 255, 255, 255, 255, 255, 255, 255, 255, 255, 255, 255, 255, 255, 255, 255,
	0, 1, 2, 3, 4, 5, 6, 7, 8, 9, 255, 255, 255, 255, 255, 255,
	255, 10, 11, 12, 13, 14, 15, 255, 255, 255, 255, 255, 255, 255, 255, 255,
	255, 255, 255, 255, 255, 255, 255, 255, 255, 255, 255, 255, 255, 255, 255, 255,
	255, 10, 11, 12, 13, 14, 15, 255, 255, 255, 255, 255, 255, 255, 255, 255,
	255, 255, 255, 255, 255, 255, 255, 255, 255, 255, 255, 255, 255, 255, 255, 255,
	255, 255, 255, 255, 255, 255, 255, 255, 255, 255, 255, 255, 255, 255, 255, 255,
	255, 255, 255, 255, 255, 255, 255, 255, 255, 255, 255, 255, 255, 255, 255, 255,
	255, 255, 255, 255, 255, 255, 255, 255, 255, 255, 255, 255, 255, 255, 255, 255,
	255, 255, 255, 255, 255, 255, 255, 255, 255, 255, 255, 255, 255, 255, 255, 255,
	255, 255, 255, 255, 255, 255, 255, 255, 255, 255, 255, 255, 255, 255, 255, 255,
	255, 255, 255, 255, 255, 255, 255, 255, 255, 255, 255, 255, 255, 255, 255, 255,
	255, 255, 255, 255, 255, 255, 255, 255, 255, 255, 255, 255, 255, 255, 255, 255,
	255, 255, 255, 255, 255, 255, 255, 255, 255, 255, 255, 255, 255, 255, 255, 255,
}

// xtob converts hex characters x1 and x2 into a byte.
//
//nolint:unparam
func xtob(x1, x2 byte) (byte, bool) {
	b1 := xvalues[x1]
	b2 := xvalues[x2]
	return (b1 << 4) | b2, b1 != 255 && b2 != 255
}

// validateUUID returns an error if s is not a properly formatted UUID in one of the following formats:
//
//	xxxxxxxx-xxxx-xxxx-xxxx-xxxxxxxxxxxx
//	urn:uuid:xxxxxxxx-xxxx-xxxx-xxxx-xxxxxxxxxxxx
//	xxxxxxxxxxxxxxxxxxxxxxxxxxxxxxxx
//	{xxxxxxxx-xxxx-xxxx-xxxx-xxxxxxxxxxxx}
//
// It returns an error if the format is invalid, otherwise nil.
func validateUUID(s string) error {
	switch len(s) {
	// Standard UUID format
	case 36:

	// UUID with "urn:uuid:" prefix
	case 36 + 9:
		if !strings.EqualFold(s[:9], "urn:uuid:") {
			return fmt.Errorf("invalid urn prefix: %q", s[:9])
		}
		s = s[9:]

	// UUID enclosed in braces
	case 36 + 2:
		if s[0] != '{' || s[len(s)-1] != '}' {
			return errors.New("invalid bracketed UUID format")
		}
		s = s[1 : len(s)-1]

	// UUID without hyphens
	case 32:
		for i := 0; i < len(s); i += 2 {
			_, ok := xtob(s[i], s[i+1])
			if !ok {
				return errors.New("invalid UUID format")
			}
		}

	default:
		return invalidLengthError{len(s)}
	}

	// Check for standard UUID format
	if len(s) == 36 {
		if s[8] != '-' || s[13] != '-' || s[18] != '-' || s[23] != '-' {
			return errors.New("invalid UUID format")
		}
		for _, x := range []int{0, 2, 4, 6, 9, 11, 14, 16, 19, 21, 24, 26, 28, 30, 32, 34} {
			if _, ok := xtob(s[x], s[x+1]); !ok {
				return errors.New("invalid UUID format")
			}
		}
	}

	return nil
}<|MERGE_RESOLUTION|>--- conflicted
+++ resolved
@@ -665,11 +665,7 @@
 		}
 
 		path.Push(k)
-<<<<<<< HEAD
 		ValidateAndSetDefaults(r, v, path, mode, m[k], res)
-=======
-		Validate(r, v, path, mode, m[actualKey], res)
->>>>>>> d67ab01a
 		path.Pop()
 	}
 
