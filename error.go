--- conflicted
+++ resolved
@@ -256,15 +256,11 @@
 // configured error type and with the given status code and message. It is
 // marshaled using the API's content negotiation methods.
 func WriteErr(api API, ctx Context, status int, msg string, errs ...error) error {
-<<<<<<< HEAD
 	var err any = NewErrorWithContext(ctx, status, msg, errs...)
-=======
-	var err = NewError(status, msg, errs...)
 
 	// NewError may have modified the status code, so update it here if needed.
 	// If it was not modified then this is a no-op.
 	status = err.GetStatus()
->>>>>>> 69d32c30
 
 	ct, negotiateErr := api.Negotiate(ctx.Header("Accept"))
 	if negotiateErr != nil {
