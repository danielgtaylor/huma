--- conflicted
+++ resolved
@@ -263,7 +263,11 @@
 				o.requests[ct].model = f.Type
 
 				if !o.requests[ct].override {
-					s, err := schema.GenerateWithMode(f.Type, schema.ModeWrite, nil)
+					mode := schema.ModeWrite
+					if o.resource != nil && o.resource.router != nil && o.resource.router.roundTripBehavior != RoundTripReject {
+						mode = schema.ModeAll
+					}
+					s, err := schema.GenerateWithMode(f.Type, mode, nil)
 					if o.resource != nil && o.resource.router != nil && !o.resource.router.disableSchemaProperty {
 						s.AddSchemaField()
 					}
@@ -285,23 +289,6 @@
 				http.StatusRequestEntityTooLarge,
 				http.StatusRequestTimeout,
 			)
-<<<<<<< HEAD
-
-			if o.requestSchema == nil {
-				mode := schema.ModeWrite
-				if o.resource != nil && o.resource.router != nil && o.resource.router.roundTripBehavior != RoundTripReject {
-					mode = schema.ModeAll
-				}
-				o.requestSchema, err = schema.GenerateWithMode(body.Type, mode, nil)
-				if o.resource != nil && o.resource.router != nil && !o.resource.router.disableSchemaProperty {
-					o.requestSchema.AddSchemaField()
-				}
-				if err != nil {
-					panic(fmt.Errorf("unable to generate JSON schema: %w", err))
-				}
-			}
-=======
->>>>>>> ceef1303
 		}
 
 		// It's possible for the inputs to generate a few different errors, so
@@ -371,16 +358,13 @@
 			}
 		}
 
-<<<<<<< HEAD
 		removeReadOnly := false
 		if o.resource != nil && o.resource.router != nil && o.resource.router.roundTripBehavior == RoundTripRemove {
 			removeReadOnly = true
 		}
 
-		setFields(ctx, ctx.r, input, inputType, removeReadOnly)
-=======
-		setFields(ctx, ctx.r, input, inputType, ct, reqDef)
->>>>>>> ceef1303
+		setFields(ctx, ctx.r, input, inputType, ct, reqDef, removeReadOnly)
+
 		if !ctx.HasError() {
 			// No errors yet, so any errors that come after should be treated as a
 			// semantic rather than structural error.
