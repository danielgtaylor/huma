// Package huma provides a framework for building REST APIs in Go. It is
// designed to be simple, fast, and easy to use. It is also designed to
// generate OpenAPI 3.1 specifications and JSON Schema documents
// describing the API and providing a quick & easy way to generate
// docs, mocks, SDKs, CLI clients, and more.
//
// https://huma.rocks/
package huma

import (
	"bytes"
	"context"
	"encoding"
	"errors"
	"fmt"
	"io"
	"mime/multipart"
	"net"
	"net/http"
	"net/url"
	"reflect"
	"regexp"
	"slices"
	"strconv"
	"strings"
	"sync"
	"time"

	"github.com/danielgtaylor/huma/v2/casing"
)

var errDeadlineUnsupported = fmt.Errorf("%w", http.ErrNotSupported)

var bodyCallbackType = reflect.TypeOf(func(Context) {})
var cookieType = reflect.TypeOf((*http.Cookie)(nil)).Elem()
var fmtStringerType = reflect.TypeOf((*fmt.Stringer)(nil)).Elem()
var stringType = reflect.TypeOf("")

// SetReadDeadline is a utility to set the read deadline on a response writer,
// if possible. If not, it will not incur any allocations (unlike the stdlib
// `http.ResponseController`). This is mostly a convenience function for
// adapters so they can be more efficient.
//
//	huma.SetReadDeadline(w, time.Now().Add(5*time.Second))
func SetReadDeadline(w http.ResponseWriter, deadline time.Time) error {
	for {
		switch t := w.(type) {
		case interface{ SetReadDeadline(time.Time) error }:
			return t.SetReadDeadline(deadline)
		case interface{ Unwrap() http.ResponseWriter }:
			w = t.Unwrap()
		default:
			return errDeadlineUnsupported
		}
	}
}

// StreamResponse is a response that streams data to the client. The body
// function will be called once the response headers have been written and
// the body writer is ready to be written to.
//
//	func handler(ctx context.Context, input *struct{}) (*huma.StreamResponse, error) {
//		return &huma.StreamResponse{
//			Body: func(ctx huma.Context) {
//				ctx.SetHeader("Content-Type", "text/my-type")
//
//				// Write some data to the stream.
//				writer := ctx.BodyWriter()
//				writer.Write([]byte("Hello "))
//
//				// Flush the stream to the client.
//				if f, ok := writer.(http.Flusher); ok {
//					f.Flush()
//				}
//
//				// Write some more...
//				writer.Write([]byte("world!"))
//			}
//		}
//	}
type StreamResponse struct {
	Body func(ctx Context)
}

const styleDeepObject = "deepObject"

type paramFieldInfo struct {
	Type       reflect.Type
	Name       string
	Loc        string
	Required   bool
	Default    string
	TimeFormat string
	Explode    bool
	Style      string
	Schema     *Schema
}

func findParams(registry Registry, op *Operation, t reflect.Type) *findResult[*paramFieldInfo] {
	return findInType(t, nil, func(f reflect.StructField, path []int) *paramFieldInfo {
		if f.Anonymous {
			return nil
		}
		pfi := &paramFieldInfo{
			Type: f.Type,
		}

		if reflect.PointerTo(f.Type).Implements(reflect.TypeFor[ParamWrapper]()) {
			pfi.Type = reflect.New(f.Type).Interface().(ParamWrapper).Receiver().Type()
		}

		if def := f.Tag.Get("default"); def != "" {
			pfi.Default = def
		}

		var name string
		var explode *bool
		if p := f.Tag.Get("path"); p != "" {
			pfi.Loc = "path"
			name = p
			pfi.Required = true
		} else if q := f.Tag.Get("query"); q != "" {
			pfi.Loc = "query"
			split := strings.Split(q, ",")
			name = split[0]
			// If `in` is `query` then `explode` defaults to true. Parsing is *much*
			// easier if we use comma-separated values, so we disable explode by default.
			if slices.Contains(split[1:], "explode") {
				pfi.Explode = true
			}
			if slices.Contains(split[1:], styleDeepObject) {
				pfi.Style = styleDeepObject
			}
			explode = &pfi.Explode
		} else if h := f.Tag.Get("header"); h != "" {
			pfi.Loc = "header"
			name = h
		} else if fo := f.Tag.Get("form"); fo != "" {
			pfi.Loc = "form"
			name = fo
		} else if c := f.Tag.Get("cookie"); c != "" {
			pfi.Loc = "cookie"
			name = c

			if f.Type == cookieType {
				// Special case: this will be parsed from a string input to a
				// `http.Cookie` struct.
				f.Type = stringType
			}
		} else {
			return nil
		}

		if f.Type.Kind() == reflect.Pointer {
			// TODO: support pointers? The problem is that when we dynamically
			// create an instance of the input struct the `params.Every(...)`
			// call cannot set them as the value is `reflect.Invalid` unless
			// dynamically allocated, but we don't know when to allocate until
			// after the `Every` callback has run. Doable, but a bigger change.
			panic("pointers are not supported for path/query/header parameters")
		}

		pfi.Schema = SchemaFromField(registry, f, "")

		var example any
		if e := f.Tag.Get("example"); e != "" {
			example = jsonTagValue(registry, f.Type.Name(), pfi.Schema, f.Tag.Get("example"))
		}
		if example == nil && len(pfi.Schema.Examples) > 0 {
			example = pfi.Schema.Examples[0]
		}

		// While discouraged, make it possible to make query/header params required.
		if r := f.Tag.Get("required"); r == "true" {
			pfi.Required = true
		}

		pfi.Name = name

		if f.Type == timeType {
			timeFormat := time.RFC3339Nano
			if pfi.Loc == "header" {
				timeFormat = http.TimeFormat
			}
			if f := f.Tag.Get("timeFormat"); f != "" {
				timeFormat = f
			}
			pfi.TimeFormat = timeFormat
		}

		if !boolTag(f, "hidden", false) {
			desc := ""
			if pfi.Schema != nil {
				// If the schema has a description, use it. Some tools will not show
				// the description if it is only on the schema.
				desc = pfi.Schema.Description
			}

			// Document the parameter if not hidden.
			op.Parameters = append(op.Parameters, &Param{
				Name:        name,
				Description: desc,
				In:          pfi.Loc,
				Explode:     explode,
				Required:    pfi.Required,
				Schema:      pfi.Schema,
				Example:     example,
				Style:       pfi.Style,
			})
		}

		return pfi
	}, false, "Body")
}

func findResolvers(resolverType, t reflect.Type) *findResult[bool] {
	return findInType(t, func(t reflect.Type, path []int) bool {
		tp := reflect.PointerTo(t)
		if tp.Implements(resolverType) || tp.Implements(resolverWithPathType) {
			return true
		}
		return false
	}, nil, true)
}

func findDefaults(registry Registry, t reflect.Type) *findResult[any] {
	return findInType(t, nil, func(sf reflect.StructField, i []int) any {
		if d := sf.Tag.Get("default"); d != "" {
			if sf.Type.Kind() == reflect.Pointer && sf.Type.Elem().Kind() == reflect.Struct {
				panic("pointers to structs cannot have default values")
			}
			s := registry.Schema(sf.Type, true, "")
			return convertType(sf.Type.Name(), sf.Type, jsonTagValue(registry, sf.Name, s, d))
		}
		return nil
	}, true)
}

type headerInfo struct {
	Field      reflect.StructField
	Name       string
	TimeFormat string
}

func findHeaders(t reflect.Type) *findResult[*headerInfo] {
	return findInType(t, nil, func(sf reflect.StructField, i []int) *headerInfo {
		// Ignore embedded fields
		if sf.Anonymous {
			return nil
		}

		header := sf.Tag.Get("header")
		if header == "" {
			header = sf.Name
		}
		timeFormat := ""
		if sf.Type == timeType {
			timeFormat = http.TimeFormat
			if f := sf.Tag.Get("timeFormat"); f != "" {
				timeFormat = f
			}
		}
		return &headerInfo{sf, header, timeFormat}
	}, false, "Status", "Body")
}

type findResultPath[T comparable] struct {
	Path  []int
	Value T
}

type findResult[T comparable] struct {
	Paths []findResultPath[T]
}

func (r *findResult[T]) every(current reflect.Value, path []int, v T, f func(reflect.Value, T)) {
	if len(path) == 0 {
		f(current, v)
		return
	}

	current = reflect.Indirect(current)
	if current.Kind() == reflect.Invalid {
		// Indirect may have resulted in no value, for example an optional field
		// that's a pointer may have been omitted; just ignore it.
		return
	}

	switch current.Kind() {
	case reflect.Struct:
		r.every(current.Field(path[0]), path[1:], v, f)
	case reflect.Slice:
		for j := 0; j < current.Len(); j++ {
			r.every(current.Index(j), path, v, f)
		}
	case reflect.Map:
		for _, k := range current.MapKeys() {
			r.every(current.MapIndex(k), path, v, f)
		}
	default:
		panic("unsupported")
	}
}

func (r *findResult[T]) Every(v reflect.Value, f func(reflect.Value, T)) {
	for i := range r.Paths {
		r.every(v, r.Paths[i].Path, r.Paths[i].Value, f)
	}
}

func jsonName(field reflect.StructField) string {
	name := strings.ToLower(field.Name)
	if jsonName := field.Tag.Get("json"); jsonName != "" {
		name = strings.Split(jsonName, ",")[0]
	}
	return name
}

func (r *findResult[T]) everyPB(current reflect.Value, path []int, pb *PathBuffer, v T, f func(reflect.Value, T)) {
	switch reflect.Indirect(current).Kind() {
	case reflect.Slice, reflect.Map:
		// Ignore these. We only care about the leaf nodes.
	default:
		if len(path) == 0 {
			f(current, v)
			return
		}
	}

	current = reflect.Indirect(current)
	if current.Kind() == reflect.Invalid {
		// Indirect may have resulted in no value, for example an optional field may
		// have been omitted; just ignore it.
		return
	}

	switch current.Kind() {
	case reflect.Struct:
		field := current.Type().Field(path[0])
		pops := 0
		if !field.Anonymous {
			// The path name can come from one of four places: path parameter,
			// query parameter, header parameter, or body field.
			// TODO: pre-compute type/field names? Could save a few allocations.
			pops++
			if path := field.Tag.Get("path"); path != "" && pb.Len() == 0 {
				pb.Push("path")
				pb.Push(path)
				pops++
			} else if query := field.Tag.Get("query"); query != "" && pb.Len() == 0 {
				pb.Push("query")
				pb.Push(query)
				pops++
			} else if header := field.Tag.Get("header"); header != "" && pb.Len() == 0 {
				pb.Push("header")
				pb.Push(header)
				pops++
			} else {
				// The body is _always_ in a field called "Body", which turns into
				// `body` in the path buffer, so we don't need to push it separately
				// like the params fields above.
				pb.Push(jsonName(field))
			}
		}
		r.everyPB(current.Field(path[0]), path[1:], pb, v, f)
		for i := 0; i < pops; i++ {
			pb.Pop()
		}
	case reflect.Slice:
		for j := 0; j < current.Len(); j++ {
			pb.PushIndex(j)
			r.everyPB(current.Index(j), path, pb, v, f)
			pb.Pop()
		}
	case reflect.Map:
		for _, k := range current.MapKeys() {
			if k.Kind() == reflect.String {
				pb.Push(k.String())
			} else {
				pb.Push(fmt.Sprintf("%v", k.Interface()))
			}
			r.everyPB(current.MapIndex(k), path, pb, v, f)
			pb.Pop()
		}
	default:
		panic("unsupported")
	}
}

func (r *findResult[T]) EveryPB(pb *PathBuffer, v reflect.Value, f func(reflect.Value, T)) {
	for i := range r.Paths {
		pb.Reset()
		r.everyPB(v, r.Paths[i].Path, pb, r.Paths[i].Value, f)
	}
}

func findInType[T comparable](t reflect.Type, onType func(reflect.Type, []int) T, onField func(reflect.StructField, []int) T, recurseFields bool, ignore ...string) *findResult[T] {
	result := &findResult[T]{}
	_findInType(t, []int{}, result, onType, onField, recurseFields, make(map[reflect.Type]struct{}), ignore...)
	return result
}

func _findInType[T comparable](t reflect.Type, path []int, result *findResult[T], onType func(reflect.Type, []int) T, onField func(reflect.StructField, []int) T, recurseFields bool, visited map[reflect.Type]struct{}, ignore ...string) {
	t = deref(t)
	zero := reflect.Zero(reflect.TypeOf((*T)(nil)).Elem()).Interface()

	ignoreAnonymous := false
	if onType != nil {
		if v := onType(t, path); v != zero {
			result.Paths = append(result.Paths, findResultPath[T]{path, v})

			// Found what we were looking for in the type, no need to go deeper.
			// We do still want to potentially process each non-anonymous field,
			// so only skip anonymous ones.
			ignoreAnonymous = true
		}
	}

	switch t.Kind() {
	case reflect.Struct:
		if _, ok := visited[t]; ok {
			return
		}
		for i := 0; i < t.NumField(); i++ {
			f := t.Field(i)
			if !f.IsExported() {
				continue
			}
			if slices.Contains(ignore, f.Name) {
				continue
			}
			if ignoreAnonymous && f.Anonymous {
				continue
			}
			fi := append([]int{}, path...)
			fi = append(fi, i)
			if onField != nil {
				if v := onField(f, fi); v != zero {
					result.Paths = append(result.Paths, findResultPath[T]{fi, v})
				}
			}
			if f.Anonymous || recurseFields || deref(f.Type).Kind() != reflect.Struct {
				// Always process embedded structs and named fields which are not
				// structs. If `recurseFields` is true then we also process named
				// struct fields recursively.
				visited[t] = struct{}{}
				_findInType(f.Type, fi, result, onType, onField, recurseFields, visited, ignore...)
				delete(visited, t)
			}
		}
	case reflect.Slice:
		_findInType(t.Elem(), path, result, onType, onField, recurseFields, visited, ignore...)
	case reflect.Map:
		_findInType(t.Elem(), path, result, onType, onField, recurseFields, visited, ignore...)
	}
}

func getHint(parent reflect.Type, name string, other string) string {
	if parent.Name() != "" {
		return parent.Name() + name
	} else {
		return other
	}
}

type validateDeps struct {
	pb  *PathBuffer
	res *ValidateResult
}

var validatePool = sync.Pool{
	New: func() any {
		return &validateDeps{
			pb:  &PathBuffer{buf: make([]byte, 0, 128)},
			res: &ValidateResult{},
		}
	},
}

var bufPool = sync.Pool{
	New: func() any {
		return bytes.NewBuffer(make([]byte, 0, 128))
	},
}

func writeResponse(api API, ctx Context, status int, ct string, body any) error {
	if ct == "" {
		// If no content type was provided, try to negotiate one with the client.
		var err error
		ct, err = api.Negotiate(ctx.Header("Accept"))
		if err != nil {
			notAccept := NewErrorWithContext(ctx, http.StatusNotAcceptable, "unable to marshal response", err)
			if e := transformAndWrite(api, ctx, http.StatusNotAcceptable, "application/json", notAccept); e != nil {
				return e
			}
			return err
		}

		if ctf, ok := body.(ContentTypeFilter); ok {
			ct = ctf.ContentType(ct)
		}

		ctx.SetHeader("Content-Type", ct)
	}

	if err := transformAndWrite(api, ctx, status, ct, body); err != nil {
		return err
	}
	return nil
}

func writeResponseWithPanic(api API, ctx Context, status int, ct string, body any) {
	if err := writeResponse(api, ctx, status, ct, body); err != nil {
		panic(err)
	}
}

// transformAndWrite is a utility function to transform and write a response.
// It is best-effort as the status code and headers may have already been sent.
func transformAndWrite(api API, ctx Context, status int, ct string, body any) error {
	// Try to transform and then marshal/write the response.
	// Status code was already sent, so just log the error if something fails,
	// and do our best to stuff it into the body of the response.
	tval, terr := api.Transform(ctx, strconv.Itoa(status), body)
	if terr != nil {
		ctx.BodyWriter().Write([]byte("error transforming response"))
		// When including tval in the panic message, the server may become unresponsive for some time if the value is very large
		// therefore, it has been removed from the panic message
		return fmt.Errorf("error transforming response for %s %s %d: %w", ctx.Operation().Method, ctx.Operation().Path, status, terr)
	}
	ctx.SetStatus(status)
	if status != http.StatusNoContent && status != http.StatusNotModified {
		if merr := api.Marshal(ctx.BodyWriter(), ct, tval); merr != nil {
			if errors.Is(ctx.Context().Err(), context.Canceled) {
				// The client disconnected, so don't bother writing anything. Attempt
				// to set the status in case it'll get logged. Technically this was
				// not a normal successful request.
				ctx.SetStatus(499)
				return nil
			}
			ctx.BodyWriter().Write([]byte("error marshaling response"))
			// When including tval in the panic message, the server may become unresponsive for some time if the value is very large
			// therefore, it has been removed from the panic message
			return fmt.Errorf("error marshaling response for %s %s %d: %w", ctx.Operation().Method, ctx.Operation().Path, status, merr)
		}
	}
	return nil
}

func parseArrElement[T any](values []string, parse func(string) (T, error)) ([]T, error) {
	result := make([]T, 0, len(values))

	for i := 0; i < len(values); i++ {
		v, err := parse(values[i])
		if err != nil {
			return nil, err
		}
		result = append(result, v)
	}

	return result, nil
}

// writeHeader is a utility function to write a header value to the response.
// the `write` function should be either `ctx.SetHeader` or `ctx.AppendHeader`.
func writeHeader(write func(string, string), info *headerInfo, f reflect.Value) {
	switch f.Kind() {
	case reflect.String:
		if f.String() == "" {
			// Don't set empty headers.
			return
		}
		write(info.Name, f.String())
	case reflect.Int, reflect.Int8, reflect.Int16, reflect.Int32, reflect.Int64:
		write(info.Name, strconv.FormatInt(f.Int(), 10))
	case reflect.Uint, reflect.Uint8, reflect.Uint16, reflect.Uint32, reflect.Uint64:
		write(info.Name, strconv.FormatUint(f.Uint(), 10))
	case reflect.Float32, reflect.Float64:
		write(info.Name, strconv.FormatFloat(f.Float(), 'f', -1, 64))
	case reflect.Bool:
		write(info.Name, strconv.FormatBool(f.Bool()))
	default:
		if f.Type() == timeType && !f.Interface().(time.Time).IsZero() {
			write(info.Name, f.Interface().(time.Time).Format(info.TimeFormat))
			return
		}

		// If the field value has a `String() string` method, use it.
		if f.CanAddr() {
			if s, ok := f.Addr().Interface().(fmt.Stringer); ok {
				write(info.Name, s.String())
				return
			}
		}

		write(info.Name, fmt.Sprintf("%v", f.Interface()))
	}
}

// Register an operation handler for an API. The handler must be a function that
// takes a context and a pointer to the input struct and returns a pointer to the
// output struct and an error. The input struct must be a struct with fields
// for the request path/query/header/cookie parameters and/or body. The output
// struct must be a struct with fields for the output headers and body of the
// operation, if any.
//
//	huma.Register(api, huma.Operation{
//		OperationID: "get-greeting",
//		Method:      http.MethodGet,
//		Path:        "/greeting/{name}",
//		Summary:     "Get a greeting",
//	}, func(ctx context.Context, input *GreetingInput) (*GreetingOutput, error) {
//		if input.Name == "bob" {
//			return nil, huma.Error404NotFound("no greeting for bob")
//		}
//		resp := &GreetingOutput{}
//		resp.MyHeader = "MyValue"
//		resp.Body.Message = fmt.Sprintf("Hello, %s!", input.Name)
//		return resp, nil
//	})
func Register[I, O any](api API, op Operation, handler func(context.Context, *I) (*O, error)) {
	oapi := api.OpenAPI()
	registry := oapi.Components.Schemas

	if op.Method == "" || op.Path == "" {
		panic("method and path must be specified in operation")
	}
	initResponses(&op)

	inputType := reflect.TypeOf((*I)(nil)).Elem()
	if inputType.Kind() != reflect.Struct {
		panic("input must be a struct")
	}
	inputParams, inputBodyIndex, hasInputBody, rawBodyIndex, rbt, inSchema := processInputType(inputType, &op, registry)

	outputType := reflect.TypeOf((*O)(nil)).Elem()
	if outputType.Kind() != reflect.Struct {
		panic("output must be a struct")
	}
	outHeaders, outStatusIndex, outBodyIndex, outBodyFunc := processOutputType(outputType, &op, registry)

	if len(op.Errors) > 0 {
		if len(inputParams.Paths) > 0 || hasInputBody {
			op.Errors = append(op.Errors, http.StatusUnprocessableEntity)
		}
		op.Errors = append(op.Errors, http.StatusInternalServerError)
	}
	defineErrors(&op, registry)

	if !op.Hidden {
		oapi.AddOperation(&op)
	}

	resolvers := findResolvers(resolverType, inputType)
	defaults := findDefaults(registry, inputType)
	a := api.Adapter()
	a.Handle(&op, api.Middlewares().Handler(op.Middlewares.Handler(func(ctx Context) {
		var input I

		// Get the validation dependencies from the shared pool.
		deps := validatePool.Get().(*validateDeps)
		defer func() {
			deps.pb.Reset()
			deps.res.Reset()
			validatePool.Put(deps)
		}()
		pb := deps.pb
		res := deps.res

		errStatus := http.StatusUnprocessableEntity

		var cookies map[string]*http.Cookie

		v := reflect.ValueOf(&input).Elem()
		inputParams.Every(v, func(f reflect.Value, p *paramFieldInfo) {
			f = reflect.Indirect(f)
			if f.Kind() == reflect.Invalid {
				return
			}

			pb.Reset()
			pb.Push(p.Loc)
			pb.Push(p.Name)

			if p.Loc == "cookie" {
				if cookies == nil {
					// Only parse the cookie headers once, on-demand.
					cookies = map[string]*http.Cookie{}
					for _, c := range ReadCookies(ctx) {
						cookies[c.Name] = c
					}
				}
				if c, ok := cookies[p.Name]; ok && f.Type() == cookieType {
					// Special case: http.Cookie type, meaning we want the entire parsed
					// cookie struct, not just the value.
					f.Set(reflect.ValueOf(c).Elem())
					return
				}
			}

			var pv any
			if p.Loc == "query" && p.Style == styleDeepObject {
				// Deep object style is a special case where we need to parse the
				// query parameter into a struct. We do this by parsing the query
				// parameter into a map, then iterating over the map and setting
				// the fields on the struct.
				u := ctx.URL()
				value := parseDeepObjectQuery(u.Query(), p.Name)
				if len(value) == 0 {
					if !op.SkipValidateParams && p.Required {
						res.Add(pb, "", "required "+p.Loc+" parameter is missing")
					}
					return
				}
				pv = setDeepObjectValue(pb, res, f, value)

<<<<<<< HEAD
			} else {
				value := getParamValue(*p, ctx, cookies)
				if value == "" {
					if !op.SkipValidateParams && p.Required {
						// Path params are always required.
						res.Add(pb, "", "required "+p.Loc+" parameter is missing")
					}
					return
				}
				var err error
				pv, err = parseInto(ctx, f, value, *p)
				if err != nil {
					res.Add(pb, value, err.Error())
				}
=======
			var receiver = f
			if f.Addr().Type().Implements(reflect.TypeFor[ParamWrapper]()) {
				receiver = f.Addr().Interface().(ParamWrapper).Receiver()
			}

			pv, err := parseInto(ctx, receiver, value, nil, *p)
			if err != nil {
				res.Add(pb, value, err.Error())
				return
			}

			if f.Addr().Type().Implements(reflect.TypeFor[ParamReactor]()) {
				f.Addr().Interface().(ParamReactor).OnParamSet(value != "", pv)
>>>>>>> 48fea397
			}

			if !op.SkipValidateParams {
				Validate(oapi.Components.Schemas, p.Schema, pb, ModeWriteToServer, pv, res)
			}
		})

		// Read input body if defined.
		if hasInputBody || len(rawBodyIndex) > 0 {
			if op.BodyReadTimeout > 0 {
				ctx.SetReadDeadline(time.Now().Add(op.BodyReadTimeout))
			} else if op.BodyReadTimeout < 0 {
				// Disable any server-wide deadline.
				ctx.SetReadDeadline(time.Time{})
			}

			if rbt.isMultipart() {
				// Read form
				form, err := readForm(ctx)

				if err != nil {
					res.Errors = append(res.Errors, err)
				} else {
					var formValueParser func(val reflect.Value)
					if rbt == rbtMultipart {
						formValueParser = func(val reflect.Value) {}
					} else {
						rawBodyF := v.FieldByIndex(rawBodyIndex)
						rawBodyDataF := rawBodyF.FieldByName("data")
						rawBodyDataT := rawBodyDataF.Type()

						rawBodyInputParams := findParams(oapi.Components.Schemas, &op, rawBodyDataT)
						formValueParser = func(val reflect.Value) {
							rawBodyInputParams.Every(val, func(f reflect.Value, p *paramFieldInfo) {
								f = reflect.Indirect(f)
								if f.Kind() == reflect.Invalid {
									return
								}

								pb.Reset()
								pb.Push(p.Loc)
								pb.Push(p.Name)

								value, ok := form.Value[p.Name]
								if !ok {
									_, isFile := form.File[p.Name]
									if !op.SkipValidateParams && p.Required && !isFile {
										res.Add(pb, "", "required "+p.Loc+" parameter is missing")
									}
									return
								}

								// Validation should fail if multiple values are
								// provided but the type of f is not a slice.
								if len(value) > 1 && f.Type().Kind() != reflect.Slice {
									res.Add(pb, value, "expected at most one value, but received multiple values")
									return
								}
								pv, err := parseInto(ctx, f, value[0], value, *p)
								if err != nil {
									res.Add(pb, value, err.Error())
								}

								if !op.SkipValidateParams {
									Validate(oapi.Components.Schemas, p.Schema, pb, ModeWriteToServer, pv, res)
								}
							})
						}
					}

					if cErr := processMultipartMsgBody(form, op, v, rbt, rawBodyIndex, formValueParser); cErr != nil {
						writeErr(api, ctx, cErr, *res)
						return
					}
				}
			} else {
				// Read body
				buf := bufPool.Get().(*bytes.Buffer)
				bufCloser := func() {
					buf.Reset()
					bufPool.Put(buf)
				}
				if cErr := readBody(buf, ctx, op.MaxBodyBytes); cErr != nil {
					bufCloser()
					writeErr(api, ctx, cErr, *res)
					return
				}
				body := buf.Bytes()

				// Store raw body
				if len(rawBodyIndex) > 0 {
					f := v.FieldByIndex(rawBodyIndex)
					f.SetBytes(body)
				}

				// Process body
				unmarshaler := func(data []byte, v any) error { return api.Unmarshal(ctx.Header("Content-Type"), data, v) }
				validator := func(data any, res *ValidateResult) {
					pb.Reset()
					pb.Push("body")
					Validate(oapi.Components.Schemas, inSchema, pb, ModeWriteToServer, data, res)
				}
				processErrStatus, cErr := processRegularMsgBody(body, op, v, hasInputBody, inputBodyIndex, unmarshaler, validator, defaults, res)
				if processErrStatus > 0 {
					errStatus = processErrStatus
				}
				if cErr != nil {
					bufCloser()
					writeErr(api, ctx, cErr, *res)
					return
				}

				// Clean up
				// If the raw body is used, then we must wait until *AFTER* the
				// handler has run to return the body byte buffer to the pool, as
				// the handler can read and modify this buffer. The safest way is
				// to just wait until the end of this handler via defer.
				if len(rawBodyIndex) > 0 {
					defer bufCloser()
				} else {
					bufCloser()
				}
			}
		}

		resolvers.EveryPB(pb, v, func(item reflect.Value, _ bool) {
			item = reflect.Indirect(item)
			if item.Kind() == reflect.Invalid {
				return
			}
			if item.CanAddr() {
				item = item.Addr()
			} else {
				// If the item is non-addressable (example: primitive custom type with
				// a resolver as a map value), then we need to create a new pointer to
				// the value to ensure the resolver can be called, regardless of whether
				// is a value or pointer resolver type.
				// TODO: this is inefficient and could be improved in the future.
				ptr := reflect.New(item.Type())
				elem := ptr.Elem()
				elem.Set(item)
				item = ptr
			}
			var errs []error
			switch resolver := item.Interface().(type) {
			case Resolver:
				errs = resolver.Resolve(ctx)
			case ResolverWithPath:
				errs = resolver.Resolve(ctx, pb)
			default:
				panic("matched resolver cannot be run, please file a bug")
			}
			if len(errs) > 0 {
				res.Errors = append(res.Errors, errs...)
			}
		})

		if len(res.Errors) > 0 {
			for i := len(res.Errors) - 1; i >= 0; i-- {
				// If there are errors, and they provide a status, then update the
				// response status code to match. Otherwise, use the default status
				// code is used. Since these run in order, the last error code wins.
				if s, ok := res.Errors[i].(StatusError); ok {
					errStatus = s.GetStatus()
					break
				}
			}
			WriteErr(api, ctx, errStatus, "validation failed", res.Errors...)
			return
		}

		output, err := handler(ctx.Context(), &input)
		if err != nil {
			var he HeadersError
			if errors.As(err, &he) {
				for k, values := range he.GetHeaders() {
					for _, v := range values {
						ctx.AppendHeader(k, v)
					}
				}
			}

			status := http.StatusInternalServerError

			// handle status error
			var se StatusError
			if errors.As(err, &se) {
				writeResponseWithPanic(api, ctx, se.GetStatus(), "", se)
				return
			}

			se = NewErrorWithContext(ctx, status, "unexpected error occurred", err)
			writeResponseWithPanic(api, ctx, se.GetStatus(), "", se)
			return
		}

		if output == nil {
			// Special case: No err or output, so just set the status code and return.
			// This is a weird case, but it's better than panicking or returning 500.
			ctx.SetStatus(op.DefaultStatus)
			return
		}

		// Serialize output headers
		ct := ""
		vo := reflect.ValueOf(output).Elem()
		outHeaders.Every(vo, func(f reflect.Value, info *headerInfo) {
			f = reflect.Indirect(f)
			if f.Kind() == reflect.Invalid {
				return
			}
			if f.Kind() == reflect.Slice {
				for i := 0; i < f.Len(); i++ {
					writeHeader(ctx.AppendHeader, info, f.Index(i))
				}
			} else {
				if f.Kind() == reflect.String && info.Name == "Content-Type" {
					// Track custom content type. This overrides any content negotiation
					// that would happen when writing the response.
					ct = f.String()
				}
				writeHeader(ctx.SetHeader, info, f)
			}
		})

		status := op.DefaultStatus
		if outStatusIndex != -1 {
			status = int(vo.Field(outStatusIndex).Int())
		}

		if outBodyIndex != -1 {
			// Serialize output body
			body := vo.Field(outBodyIndex).Interface()

			if outBodyFunc {
				body.(func(Context))(ctx)
				return
			}

			if b, ok := body.([]byte); ok {
				ctx.SetStatus(status)
				ctx.BodyWriter().Write(b)
				return
			}

			writeResponseWithPanic(api, ctx, status, ct, body)
		} else {
			ctx.SetStatus(status)
		}
	})))
}

<<<<<<< HEAD
func parseDeepObjectQuery(query url.Values, name string) map[string]string {
	result := make(map[string]string)

	for key, values := range query {
		if strings.Contains(key, "[") {
			// Nested object
			keys := strings.Split(key, "[")
			if keys[0] != name {
				continue
			}
			k := strings.Trim(keys[1], "]")
			result[k] = values[0]
		}
	}
	return result
}

func setDeepObjectValue(pb *PathBuffer, res *ValidateResult, f reflect.Value, data map[string]string) map[string]any {
	t := f.Type()
	result := make(map[string]any)
	switch t.Kind() {
	case reflect.Map:
		if t.Key().Kind() != reflect.String {
			panic("unsupported map key type")
		}
		f.Set(reflect.MakeMap(t))
		for k, v := range data {
			key := reflect.New(t.Key()).Elem()
			key.SetString(k)
			value := reflect.New(t.Elem()).Elem()
			if err := setFieldValue(value, v); err != nil {
				pb.Push(k)
				res.Add(pb, v, err.Error())
				pb.Pop()
			} else {
				f.SetMapIndex(key, value)
				result[k] = value.Interface()
			}
		}
	case reflect.Struct:
		for i := 0; i < t.NumField(); i++ {
			field := t.Field(i)
			// Get the field name
			fieldName := field.Name

			if name := jsonName(field); name != "" {
				fieldName = name
			}

			fv := f.Field(i)
			if val, ok := data[fieldName]; ok {
				if err := setFieldValue(fv, val); err != nil {
					pb.Push(fieldName)
					res.Add(pb, val, err.Error())
					pb.Pop()
				} else {
					result[fieldName] = fv.Interface()
				}
			} else {
				if val := field.Tag.Get("default"); val != "" {
					setFieldValue(fv, val)
					result[fieldName] = fv.Interface()
				}
			}
		}
	}
	return result
}
func setFieldValue(f reflect.Value, value string) error {
	switch f.Kind() {
	case reflect.String:
		f.SetString(value)
	case reflect.Interface:
		f.Set(reflect.ValueOf(value))
	case reflect.Int, reflect.Int8, reflect.Int16, reflect.Int32, reflect.Int64:
		v, err := strconv.ParseInt(value, 10, 64)
		if err != nil {
			return errors.New("invalid integer")
		}
		f.SetInt(v)
	case reflect.Uint, reflect.Uint8, reflect.Uint16, reflect.Uint32, reflect.Uint64:
		v, err := strconv.ParseUint(value, 10, 64)
		if err != nil {
			return errors.New("invalid integer")
		}
		f.SetUint(v)
	case reflect.Float32, reflect.Float64:
		v, err := strconv.ParseFloat(value, 64)
		if err != nil {
			return errors.New("invalid float")
		}
		f.SetFloat(v)
	case reflect.Bool:
		v, err := strconv.ParseBool(value)
		if err != nil {
			return errors.New("invalid boolean")
		}
		f.SetBool(v)
	default:
		return errors.New("unsupported type")
	}
	return nil
=======
// ParamWrapper is an interface that can be implemented by a wrapping type
// to expose a field into which request parameters may be parsed.
// Must have pointer receiver.
// Example:
//
//	type OptionalParam[T any] struct {
//		Value T
//		IsSet bool
//	}
//	func (o *OptionalParam[T]) Receiver() reflect.Value {
//		return reflect.ValueOf(o).Elem().Field(0)
//	}
type ParamWrapper interface {
	Receiver() reflect.Value
}

// ParamReactor is an interface that can be implemented to react to request
// parameters being set on the field. Must have pointer receiver.
// Intended to be combined with ParamWrapper interface.
//
// First argument is a boolean indicating if the parameter was set in the request.
// Second argument is the parsed value from Huma.
//
// Example:
//
//	func (o *OptionalParam[T]) OnParamSet(isSet bool, parsed any) {
//		 o.IsSet = isSet
//	}
type ParamReactor interface {
	OnParamSet(isSet bool, parsed any)
>>>>>>> 48fea397
}

// initResponses initializes Responses if it was unset.
func initResponses(op *Operation) {
	if op.Responses == nil {
		op.Responses = map[string]*Response{}
	}
}

// processInputType validates the input type, extracts expected requests and
// defines them on the operation op.
func processInputType(inputType reflect.Type, op *Operation, registry Registry) (*findResult[*paramFieldInfo], []int, bool, []int, rawBodyType, *Schema) {
	inputParams := findParams(registry, op, inputType)
	inputBodyIndex := []int{}
	hasInputBody := false
	if f, ok := inputType.FieldByName("Body"); ok {
		hasInputBody = true
		inputBodyIndex = f.Index
		initRequestBody(op)
		setRequestBodyFromBody(op, registry, f, inputType)
		ensureBodyReadTimeout(op)
		ensureMaxBodyBytes(op)
	}
	rawBodyIndex := []int{}
	var rbt rawBodyType
	if f, ok := inputType.FieldByName("RawBody"); ok {
		rawBodyIndex = f.Index
		initRequestBody(op, setRequestBodyRequired)
		rbt = setRequestBodyFromRawBody(op, registry, f)
	}

	if op.RequestBody != nil {
		for _, mediatype := range op.RequestBody.Content {
			if mediatype.Schema != nil {
				// Ensure all schema validation errors are set up properly as some
				// parts of the schema may have been user-supplied.
				mediatype.Schema.PrecomputeMessages()
			}
		}
	}

	var inSchema *Schema
	if op.RequestBody != nil && op.RequestBody.Content != nil && op.RequestBody.Content["application/json"] != nil && op.RequestBody.Content["application/json"].Schema != nil {
		hasInputBody = true
		inSchema = op.RequestBody.Content["application/json"].Schema
	}
	return inputParams, inputBodyIndex, hasInputBody, rawBodyIndex, rbt, inSchema
}

// ensureMaxBodyBytes sets the MaxBodyBytes to a default value if it was unset.
func ensureMaxBodyBytes(op *Operation) {
	if op.MaxBodyBytes == 0 {
		// 1 MB default
		op.MaxBodyBytes = 1024 * 1024
	}
}

// ensureBodyReadTimeout sets the BodyReadTimeout to a default value if it was unset.
func ensureBodyReadTimeout(op *Operation) {
	if op.BodyReadTimeout == 0 {
		// 5 second default
		op.BodyReadTimeout = 5 * time.Second
	}
}

// setRequestBodyFromBody configures op.RequestBody from the Body field.
func setRequestBodyFromBody(op *Operation, registry Registry, fBody reflect.StructField, inputType reflect.Type) {
	if fBody.Tag.Get("required") == "true" || (fBody.Type.Kind() != reflect.Ptr && fBody.Type.Kind() != reflect.Interface) {
		setRequestBodyRequired(op.RequestBody)
	}
	contentType := "application/json"
	if c := fBody.Tag.Get("contentType"); c != "" {
		contentType = c
	}
	if op.RequestBody.Content[contentType] == nil {
		op.RequestBody.Content[contentType] = &MediaType{}
	}
	if op.RequestBody.Content[contentType].Schema == nil {
		hint := getHint(inputType, fBody.Name, op.OperationID+"Request")
		if nameHint := fBody.Tag.Get("nameHint"); nameHint != "" {
			hint = nameHint
		}
		s := SchemaFromField(registry, fBody, hint)
		op.RequestBody.Content[contentType].Schema = s
	}
}

type rawBodyType int

const (
	rbtMultipart rawBodyType = iota + 1
	rbtMultipartDecoded
	rbtOther
)

func (r rawBodyType) isMultipart() bool {
	return r == rbtMultipart || r == rbtMultipartDecoded
}

// setRequestBodyFromRawBody configures op.RequestBody from the RawBody field.
func setRequestBodyFromRawBody(op *Operation, r Registry, fRawBody reflect.StructField) rawBodyType {
	rbt := rbtOther
	contentType := "application/octet-stream"
	if fRawBody.Type.String() == "multipart.Form" {
		contentType = "multipart/form-data"
		rbt = rbtMultipart
	}
	if strings.HasPrefix(fRawBody.Type.Name(), "MultipartFormFiles") {
		contentType = "multipart/form-data"
		rbt = rbtMultipartDecoded
	}
	if c := fRawBody.Tag.Get("contentType"); c != "" {
		contentType = c
	}

	if contentType != "multipart/form-data" {
		op.RequestBody.Content[contentType] = &MediaType{
			Schema: &Schema{
				Type:   "string",
				Format: "binary",
			},
		}
		return rbt
	}
	if op.RequestBody.Content["multipart/form-data"] != nil {
		return rbt
	}

	switch rbt {
	case rbtMultipart:
		op.RequestBody.Content["multipart/form-data"] = &MediaType{
			Schema: &Schema{
				Type: "object",
				Properties: map[string]*Schema{
					"name": {
						Type:        "string",
						Description: "general purpose name for multipart form value",
					},
					"filename": {
						Type:        "string",
						Format:      "binary",
						Description: "filename of the file being uploaded",
					},
				},
			},
		}
	case rbtMultipartDecoded:
		dataField, ok := fRawBody.Type.FieldByName("data")
		if !ok {
			panic("Expected type MultipartFormFiles[T] to have a 'data *T' generic pointer field")
		}
		op.RequestBody.Content["multipart/form-data"] = &MediaType{
			Schema:   multiPartFormFileSchema(r, dataField.Type.Elem()),
			Encoding: multiPartContentEncoding(dataField.Type.Elem()),
		}
		op.RequestBody.Required = false
	}
	return rbt
}

// initRequestBody initializes an empty RequestBody and its Content map.
func initRequestBody(op *Operation, rbOpts ...func(*RequestBody)) {
	if op.RequestBody == nil {
		op.RequestBody = &RequestBody{}
	}
	if op.RequestBody.Content == nil {
		op.RequestBody.Content = map[string]*MediaType{}
	}
	for _, opt := range rbOpts {
		opt(op.RequestBody)
	}
}

func setRequestBodyRequired(rb *RequestBody) {
	rb.Required = true
}

// processOutputType validates the output type, extracts possible responses and
// defines them on the operation op.
func processOutputType(outputType reflect.Type, op *Operation, registry Registry) (*findResult[*headerInfo], int, int, bool) {
	outStatusIndex := -1
	if f, ok := outputType.FieldByName("Status"); ok {
		outStatusIndex = f.Index[0]
		if f.Type.Kind() != reflect.Int {
			panic("status field must be an int")
		}
		// TODO: enum tag?
		// TODO: register each of the possible responses with the right model
		//       and headers down below.
	}
	outBodyIndex := -1
	outBodyFunc := false
	if f, ok := outputType.FieldByName("Body"); ok {
		outBodyIndex = f.Index[0]
		if f.Type.Kind() == reflect.Func {
			outBodyFunc = true

			if f.Type != bodyCallbackType {
				panic("body field must be a function with signature func(huma.Context)")
			}
		}
		status := op.DefaultStatus
		if status == 0 {
			status = http.StatusOK
		}
		statusStr := strconv.Itoa(status)
		if op.Responses[statusStr] == nil {
			op.Responses[statusStr] = &Response{}
		}
		if op.Responses[statusStr].Description == "" {
			op.Responses[statusStr].Description = http.StatusText(status)
		}
		if op.Responses[statusStr].Headers == nil {
			op.Responses[statusStr].Headers = map[string]*Param{}
		}
		if !outBodyFunc {
			hint := getHint(outputType, f.Name, op.OperationID+"Response")
			if nameHint := f.Tag.Get("nameHint"); nameHint != "" {
				hint = nameHint
			}
			outSchema := SchemaFromField(registry, f, hint)
			if op.Responses[statusStr].Content == nil {
				op.Responses[statusStr].Content = map[string]*MediaType{}
			}
			// Check if the field's type implements ContentTypeFilter
			contentType := "application/json"
			if reflect.PointerTo(f.Type).Implements(reflect.TypeFor[ContentTypeFilter]()) {
				instance := reflect.New(f.Type).Interface().(ContentTypeFilter)
				contentType = instance.ContentType(contentType)
			}
			if len(op.Responses[statusStr].Content) == 0 {
				op.Responses[statusStr].Content[contentType] = &MediaType{}
			}
			if op.Responses[statusStr].Content[contentType] != nil && op.Responses[statusStr].Content[contentType].Schema == nil {
				op.Responses[statusStr].Content[contentType].Schema = outSchema
			}
		}
	}
	if op.DefaultStatus == 0 {
		if outBodyIndex != -1 {
			op.DefaultStatus = http.StatusOK
		} else {
			op.DefaultStatus = http.StatusNoContent
		}
	}
	defaultStatusStr := strconv.Itoa(op.DefaultStatus)
	if op.Responses[defaultStatusStr] == nil {
		op.Responses[defaultStatusStr] = &Response{
			Description: http.StatusText(op.DefaultStatus),
		}
	}
	outHeaders := findHeaders(outputType)
	for _, entry := range outHeaders.Paths {
		// Document the header's name and type.
		if op.Responses[defaultStatusStr].Headers == nil {
			op.Responses[defaultStatusStr].Headers = map[string]*Param{}
		}
		v := entry.Value
		f := v.Field
		if f.Type.Kind() == reflect.Slice {
			f.Type = deref(f.Type.Elem())
		}
		if reflect.PointerTo(f.Type).Implements(fmtStringerType) {
			// Special case: this field will be written as a string by calling
			// `.String()` on the value.
			f.Type = stringType
		}
		op.Responses[defaultStatusStr].Headers[v.Name] = &Header{
			// We need to generate the schema from the field to get validation info
			// like min/max and enums. Useful to let the client know possible values.
			Schema: SchemaFromField(registry, f, getHint(outputType, f.Name, op.OperationID+defaultStatusStr+v.Name)),
		}
	}
	return outHeaders, outStatusIndex, outBodyIndex, outBodyFunc
}

// defineErrors extracts possible error responses and defines them on the
// operation op.
func defineErrors(op *Operation, registry Registry) {
	exampleErr := NewError(0, "")
	errContentType := "application/json"
	if ctf, ok := exampleErr.(ContentTypeFilter); ok {
		errContentType = ctf.ContentType(errContentType)
	}
	errType := deref(reflect.TypeOf(exampleErr))
	errSchema := registry.Schema(errType, true, getHint(errType, "", "Error"))
	for _, code := range op.Errors {
		op.Responses[strconv.Itoa(code)] = &Response{
			Description: http.StatusText(code),
			Content: map[string]*MediaType{
				errContentType: {
					Schema: errSchema,
				},
			},
		}
	}
	if len(op.Responses) <= 1 && len(op.Errors) == 0 {
		// No errors are defined, so set a default response.
		op.Responses["default"] = &Response{
			Description: "Error",
			Content: map[string]*MediaType{
				errContentType: {
					Schema: errSchema,
				},
			},
		}
	}
}

// getParamValue extracts the requested parameter from the relevant
// context or cookie source. If unset, the function returns the default value
// for this parameter.
func getParamValue(p paramFieldInfo, ctx Context, cookies map[string]*http.Cookie) string {
	var value string
	switch p.Loc {
	case "path":
		value = ctx.Param(p.Name)
	case "query":
		value = ctx.Query(p.Name)
	case "header":
		value = ctx.Header(p.Name)
	case "cookie":
		if c, ok := cookies[p.Name]; ok {
			value = c.Value
		}
	}
	if value == "" {
		value = p.Default
	}
	return value
}

var errUnparsable = errors.New("unparsable value")

// parseInto converts the string value into the expected type using the
// parameter field information p and sets the result on f.
func parseInto(ctx Context, f reflect.Value, value string, preSplit []string, p paramFieldInfo) (any, error) {
	// built-in types
	switch p.Type.Kind() {
	case reflect.String:
		f.SetString(value)
		return value, nil
	case reflect.Int, reflect.Int8, reflect.Int16, reflect.Int32, reflect.Int64:
		v, err := strconv.ParseInt(value, 10, 64)
		if err != nil {
			return nil, errors.New("invalid integer")
		}
		f.SetInt(v)
		return v, nil
	case reflect.Uint, reflect.Uint8, reflect.Uint16, reflect.Uint32, reflect.Uint64:
		v, err := strconv.ParseUint(value, 10, 64)
		if err != nil {
			return nil, errors.New("invalid integer")
		}
		f.SetUint(v)
		return v, nil
	case reflect.Float32, reflect.Float64:
		v, err := strconv.ParseFloat(value, 64)
		if err != nil {
			return nil, errors.New("invalid float")
		}
		f.SetFloat(v)
		return v, nil
	case reflect.Bool:
		v, err := strconv.ParseBool(value)
		if err != nil {
			return nil, errors.New("invalid boolean")
		}
		f.SetBool(v)
		return v, nil
	case reflect.Slice:
		var values []string
		if preSplit != nil {
			values = preSplit
		} else {
			if p.Explode {
				u := ctx.URL()
				values = (&u).Query()[p.Name]
			} else {
				values = strings.Split(value, ",")
			}
		}
		pv, err := parseSliceInto(f, values)
		if err != nil {
			if errors.Is(err, errUnparsable) {
				break
			}
			return nil, err
		}
		return pv, nil
	}

	// special types
	switch f.Type() {
	case timeType: // Special case: time.Time
		// return nil, errors.New(value)
		t, err := time.Parse(p.TimeFormat, value)
		if err != nil {
			return nil, errors.New("invalid date/time for format " + p.TimeFormat)
		}
		f.Set(reflect.ValueOf(t))
		return value, nil
	case urlType: // Special case: url.URL
		u, err := url.Parse(value)
		if err != nil {
			return nil, errors.New("invalid url.URL value")
		}
		f.Set(reflect.ValueOf(*u))
		return value, nil
	}

	// Last resort: use the `encoding.TextUnmarshaler` interface.
	if fn, ok := f.Addr().Interface().(encoding.TextUnmarshaler); ok {
		if err := fn.UnmarshalText([]byte(value)); err != nil {
			return nil, errors.New("invalid value: " + err.Error())
		}
		return value, nil
	}

	panic("unsupported param type " + p.Type.String())
}

// parseSliceInto converts a slice of string values into the expected type of f
// and sets the result on f.
func parseSliceInto(f reflect.Value, values []string) (any, error) {
	switch f.Type().Elem().Kind() {

	case reflect.String:
		if f.Type() == reflect.TypeOf(values) {
			f.Set(reflect.ValueOf(values))
		} else {
			// Change element type to support slice of string subtypes (enums)
			enumValues := reflect.New(f.Type()).Elem()
			for _, val := range values {
				enumVal := reflect.New(f.Type().Elem()).Elem()
				enumVal.SetString(val)
				enumValues.Set(reflect.Append(enumValues, enumVal))
			}
			f.Set(enumValues)
		}
		return values, nil

	case reflect.Int:
		vs, err := parseArrElement(values, func(s string) (int, error) {
			val, err := strconv.ParseInt(s, 10, strconv.IntSize)
			if err != nil {
				return 0, err
			}
			return int(val), nil
		})
		if err != nil {
			return nil, errors.New("invalid integer")
		}
		f.Set(reflect.ValueOf(vs))
		return vs, nil

	case reflect.Int8:
		vs, err := parseArrElement(values, func(s string) (int8, error) {
			val, err := strconv.ParseInt(s, 10, 8)
			if err != nil {
				return 0, err
			}
			return int8(val), nil
		})
		if err != nil {
			return nil, errors.New("invalid integer")
		}
		f.Set(reflect.ValueOf(vs))
		return vs, nil

	case reflect.Int16:
		vs, err := parseArrElement(values, func(s string) (int16, error) {
			val, err := strconv.ParseInt(s, 10, 16)
			if err != nil {
				return 0, err
			}
			return int16(val), nil
		})
		if err != nil {
			return nil, errors.New("invalid integer")
		}
		f.Set(reflect.ValueOf(vs))
		return vs, nil

	case reflect.Int32:
		vs, err := parseArrElement(values, func(s string) (int32, error) {
			val, err := strconv.ParseInt(s, 10, 32)
			if err != nil {
				return 0, err
			}
			return int32(val), nil
		})
		if err != nil {
			return nil, errors.New("invalid integer")
		}
		f.Set(reflect.ValueOf(vs))
		return vs, nil

	case reflect.Int64:
		vs, err := parseArrElement(values, func(s string) (int64, error) {
			val, err := strconv.ParseInt(s, 10, 64)
			if err != nil {
				return 0, err
			}
			return val, nil
		})
		if err != nil {
			return nil, errors.New("invalid integer")
		}
		f.Set(reflect.ValueOf(vs))
		return vs, nil

	case reflect.Uint:
		vs, err := parseArrElement(values, func(s string) (uint, error) {
			val, err := strconv.ParseUint(s, 10, strconv.IntSize)
			if err != nil {
				return 0, err
			}
			return uint(val), nil
		})
		if err != nil {
			return nil, errors.New("invalid integer")
		}
		f.Set(reflect.ValueOf(vs))
		return vs, nil

	case reflect.Uint8:
		vs, err := parseArrElement(values, func(s string) (uint8, error) {
			val, err := strconv.ParseUint(s, 10, 8)
			if err != nil {
				return 0, err
			}
			return uint8(val), nil
		})
		if err != nil {
			return nil, errors.New("invalid integer")
		}
		f.Set(reflect.ValueOf(vs))
		return vs, nil

	case reflect.Uint16:
		vs, err := parseArrElement(values, func(s string) (uint16, error) {
			val, err := strconv.ParseUint(s, 10, 16)
			if err != nil {
				return 0, err
			}
			return uint16(val), nil
		})
		if err != nil {
			return nil, errors.New("invalid integer")
		}
		f.Set(reflect.ValueOf(vs))
		return vs, nil

	case reflect.Uint32:
		vs, err := parseArrElement(values, func(s string) (uint32, error) {
			val, err := strconv.ParseUint(s, 10, 32)
			if err != nil {
				return 0, err
			}
			return uint32(val), nil
		})
		if err != nil {
			return nil, errors.New("invalid integer")
		}
		f.Set(reflect.ValueOf(vs))
		return vs, nil

	case reflect.Uint64:
		vs, err := parseArrElement(values, func(s string) (uint64, error) {
			val, err := strconv.ParseUint(s, 10, 64)
			if err != nil {
				return 0, err
			}
			return val, nil
		})
		if err != nil {
			return nil, errors.New("invalid integer")
		}
		f.Set(reflect.ValueOf(vs))
		return vs, nil

	case reflect.Float32:
		vs, err := parseArrElement(values, func(s string) (float32, error) {
			val, err := strconv.ParseFloat(s, 32)
			if err != nil {
				return 0, err
			}
			return float32(val), nil
		})
		if err != nil {
			return nil, errors.New("invalid floating value")
		}
		f.Set(reflect.ValueOf(vs))
		return vs, nil

	case reflect.Float64:
		vs, err := parseArrElement(values, func(s string) (float64, error) {
			val, err := strconv.ParseFloat(s, 64)
			if err != nil {
				return 0, err
			}
			return float64(val), nil
		})
		if err != nil {
			return nil, errors.New("invalid floating value")
		}
		f.Set(reflect.ValueOf(vs))
		return vs, nil
	}
	return nil, errUnparsable
}

type contextError struct {
	Code int
	Msg  string
	Errs []error
}

func (e *contextError) Error() string {
	return e.Msg
}

func writeErr(api API, ctx Context, cErr *contextError, res ValidateResult) {
	if cErr.Errs != nil {
		WriteErr(api, ctx, cErr.Code, cErr.Msg, cErr.Errs...)
	} else {
		WriteErr(api, ctx, cErr.Code, cErr.Msg, res.Errors...)
	}
}

func processMultipartMsgBody(form *multipart.Form, op Operation, v reflect.Value, rbt rawBodyType, rawBodyIndex []int, formValueParser func(val reflect.Value)) *contextError {
	f := v.FieldByIndex(rawBodyIndex)
	switch rbt {
	case rbtMultipart:
		// f is of type multipart.Form
		f.Set(reflect.ValueOf(*form))
	case rbtMultipartDecoded:
		// f is of type MultipartFormFiles[T]
		f.FieldByName("Form").Set(reflect.ValueOf(form))
		r := f.Addr().
			MethodByName("Decode").
			Call(
				[]reflect.Value{
					reflect.ValueOf(op.RequestBody.Content["multipart/form-data"]),
					reflect.ValueOf(formValueParser),
				})
		errs := r[0].Interface().([]error)
		if errs != nil {
			return &contextError{Code: http.StatusUnprocessableEntity, Msg: "validation failed", Errs: errs}
		}
	}
	return nil
}

func readForm(ctx Context) (*multipart.Form, *ErrorDetail) {
	form, err := ctx.GetMultipartForm()
	if err != nil {
		return form, &ErrorDetail{
			Location: "body",
			Message:  "cannot read multipart form: " + err.Error(),
		}
	}
	return form, nil
}

type intoUnmarshaler = func(data []byte, v any) error

// processRegularMsgBody parses the raw body with unmarshaler and validates it
// with validator. Validation errors are documented in res and the
// corresponding error code is returned. If no errors were found, the return
// value is -1.
func processRegularMsgBody(body []byte, op Operation, v reflect.Value, hasInputBody bool, inputBodyIndex []int, unmarshaler intoUnmarshaler, validator func(data any, res *ValidateResult), defaults *findResult[any], res *ValidateResult) (int, *contextError) {
	errStatus := -1
	// Check preconditions
	if len(body) == 0 {
		if op.RequestBody != nil && op.RequestBody.Required {
			return errStatus, &contextError{Code: http.StatusBadRequest, Msg: "request body is required"}
		}
		return errStatus, nil
	}
	if !hasInputBody {
		return errStatus, nil
	}

	// Validate
	isValid := true
	if !op.SkipValidateBody {
		validateErrStatus := validateBody(body, unmarshaler, validator, res)
		errStatus = validateErrStatus
		if errStatus > 0 {
			isValid = false
		}
	}

	// Parse into value
	if len(inputBodyIndex) > 0 {
		if err := parseBodyInto(v, inputBodyIndex, unmarshaler, body, defaults); err != nil && isValid {
			// Hmm, this should have worked... validator missed something?
			res.Errors = append(res.Errors, err)
		}
	}
	return errStatus, nil
}

// validateBody parses the raw body with u and validates it with the validator.
// Any errors are documented in res and the corresponding error code is
// returned. If no errors were found, the return value is -1.
func validateBody(body []byte, u intoUnmarshaler, validator func(data any, res *ValidateResult), res *ValidateResult) int {
	errStatus := -1
	// Validate the input. First, parse the body into []any or map[string]any
	// or equivalent, which can be easily validated. Then, convert to the
	// expected struct type to call the handler.
	var parsed any
	if err := u(body, &parsed); err != nil {
		errStatus = http.StatusBadRequest
		if errors.Is(err, ErrUnknownContentType) {
			errStatus = http.StatusUnsupportedMediaType
		}

		res.Errors = append(res.Errors, &ErrorDetail{
			Location: "body",
			Message:  err.Error(),
			Value:    string(body),
		})
	} else {
		preValidationErrCount := len(res.Errors)
		validator(parsed, res)
		if len(res.Errors)-preValidationErrCount > 0 {
			errStatus = http.StatusUnprocessableEntity
		}
	}
	return errStatus
}

// parseBodyInto parses the raw body with u and populates the result in v at
// index bodyIndex. Afterwards, it sets default values on v for all fields that
// were not populated with body.
func parseBodyInto(v reflect.Value, bodyIndex []int, u intoUnmarshaler, body []byte, defaults *findResult[any]) *ErrorDetail {
	// We need to get the body into the correct type now that it has been
	// validated. Benchmarks on Go 1.20 show that using `json.Unmarshal` a
	// second time is faster than `mapstructure.Decode` or any of the other
	// common reflection-based approaches when using real-world medium-sized
	// JSON payloads with lots of strings.
	f := v.FieldByIndex(bodyIndex)
	if err := u(body, f.Addr().Interface()); err != nil {
		return &ErrorDetail{
			Location: "body",
			Message:  err.Error(),
			Value:    string(body),
		}
	}
	// Set defaults for any fields that were not in the input.
	defaults.Every(v, func(item reflect.Value, def any) {
		if item.IsZero() {
			if item.Kind() == reflect.Pointer {
				item.Set(reflect.New(item.Type().Elem()))
				item = item.Elem()
			}
			item.Set(reflect.Indirect(reflect.ValueOf(def)))
		}
	})
	return nil
}

// readBody reads the message body from ctx into buf, respecting the
func readBody(buf io.Writer, ctx Context, maxBytes int64) *contextError {
	reader := ctx.BodyReader()
	if reader == nil {
		reader = bytes.NewReader(nil)
	}
	if closer, ok := reader.(io.Closer); ok {
		defer closer.Close()
	}
	if maxBytes > 0 {
		reader = io.LimitReader(reader, maxBytes)
	}
	count, err := io.Copy(buf, reader)
	if maxBytes > 0 {
		if count == maxBytes {
			return &contextError{Code: http.StatusRequestEntityTooLarge, Msg: fmt.Sprintf("request body is too large limit=%d bytes", maxBytes)}
		}
	}
	if err != nil {
		if e, ok := err.(net.Error); ok && e.Timeout() {
			return &contextError{Code: http.StatusRequestTimeout, Msg: "request body read timeout"}
		}

		return &contextError{Code: http.StatusInternalServerError, Msg: "cannot read request body", Errs: []error{err}}
	}
	return nil
}

// AutoRegister auto-detects operation registration methods and registers them
// with the given API. Any method named `Register...` will be called and
// passed the API as the only argument. Since registration happens at
// service startup, no errors are returned and methods should panic on error.
//
//	type ItemsHandler struct {}
//
//	func (s *ItemsHandler) RegisterListItems(api API) {
//		huma.Register(api, huma.Operation{
//			OperationID: "ListItems",
//			Method: http.MethodGet,
//			Path: "/items",
//		}, s.ListItems)
//	}
//
//	func main() {
//		router := chi.NewMux()
//		config := huma.DefaultConfig("My Service", "1.0.0")
//		api := huma.NewExampleAPI(router, config)
//
//		itemsHandler := &ItemsHandler{}
//		huma.AutoRegister(api, itemsHandler)
//	}
func AutoRegister(api API, server any) {
	args := []reflect.Value{reflect.ValueOf(server), reflect.ValueOf(api)}

	t := reflect.TypeOf(server)
	for i := 0; i < t.NumMethod(); i++ {
		m := t.Method(i)
		if strings.HasPrefix(m.Name, "Register") && len(m.Name) > 8 {
			m.Func.Call(args)
		}
	}
}

var reRemoveIDs = regexp.MustCompile(`\{([^}]+)\}`)

// GenerateOperationID generates an operation ID from the method, path,
// and response type. The operation ID is used to uniquely identify an
// operation in the OpenAPI spec. The generated ID is kebab-cased and
// includes the method and path, with any path parameters replaced by
// their names.
//
// Examples:
//
//   - GET /things` -> `list-things
//   - GET /things/{thing-id} -> get-things-by-thing-id
//   - PUT /things/{thingId}/favorite -> put-things-by-thing-id-favorite
//
// This function can be overridden to provide custom operation IDs.
var GenerateOperationID = func(method, path string, response any) string {
	action := method
	t := deref(reflect.TypeOf(response))
	if t.Kind() != reflect.Struct {
		panic("Response type must be a struct")
	}
	body, hasBody := t.FieldByName("Body")
	if hasBody && method == http.MethodGet && deref(body.Type).Kind() == reflect.Slice {
		// Special case: GET with a slice response body is a list operation.
		action = "list"
	}
	return casing.Kebab(action + "-" + reRemoveIDs.ReplaceAllString(path, "by-$1"))
}

// GenerateSummary generates an operation summary from the method, path,
// and response type. The summary is used to describe an operation in the
// OpenAPI spec. The generated summary is capitalized and includes the
// method and path, with any path parameters replaced by their names.
//
// Examples:
//
//   - GET /things` -> `List things`
//   - GET /things/{thing-id} -> `Get things by thing id`
//   - PUT /things/{thingId}/favorite -> `Put things by thing id favorite`
//
// This function can be overridden to provide custom operation summaries.
var GenerateSummary = func(method, path string, response any) string {
	action := method
	t := deref(reflect.TypeOf(response))
	if t.Kind() != reflect.Struct {
		panic("Response type must be a struct")
	}
	body, hasBody := t.FieldByName("Body")
	if hasBody && method == http.MethodGet && deref(body.Type).Kind() == reflect.Slice {
		// Special case: GET with a slice response body is a list operation.
		action = "list"
	}
	path = reRemoveIDs.ReplaceAllString(path, "by-$1")
	phrase := strings.ReplaceAll(casing.Kebab(strings.ToLower(action)+" "+path, strings.ToLower, casing.Initialism), "-", " ")
	return strings.ToUpper(phrase[:1]) + phrase[1:]
}

func OperationTags(tags ...string) func(o *Operation) {
	return func(o *Operation) {
		o.Tags = tags
	}
}

func convenience[I, O any](api API, method, path string, handler func(context.Context, *I) (*O, error), operationHandlers ...func(o *Operation)) {
	var o *O
	operation := Operation{
		OperationID: GenerateOperationID(method, path, o),
		Summary:     GenerateSummary(method, path, o),
		Method:      method,
		Path:        path,
	}
	for _, oh := range operationHandlers {
		oh(&operation)
	}
	Register(api, operation, handler)
}

// Get HTTP operation handler for an API. The handler must be a function that
// takes a context and a pointer to the input struct and returns a pointer to the
// output struct and an error. The input struct must be a struct with fields
// for the request path/query/header/cookie parameters and/or body. The output
// struct must be a struct with fields for the output headers and body of the
// operation, if any.
//
//	huma.Get(api, "/things", func(ctx context.Context, input *struct{
//		Body []Thing
//	}) (*ListThingOutput, error) {
//		// TODO: list things from DB...
//		resp := &PostThingOutput{}
//		resp.Body = []Thing{{ID: "1", Name: "Thing 1"}}
//		return resp, nil
//	})
//
// This is a convenience wrapper around `huma.Register`.
func Get[I, O any](api API, path string, handler func(context.Context, *I) (*O, error), operationHandlers ...func(o *Operation)) {
	convenience(api, http.MethodGet, path, handler, operationHandlers...)
}

// Post HTTP operation handler for an API. The handler must be a function that
// takes a context and a pointer to the input struct and returns a pointer to the
// output struct and an error. The input struct must be a struct with fields
// for the request path/query/header/cookie parameters and/or body. The output
// struct must be a struct with fields for the output headers and body of the
// operation, if any.
//
//	huma.Post(api, "/things", func(ctx context.Context, input *struct{
//		Body Thing
//	}) (*PostThingOutput, error) {
//		// TODO: save thing to DB...
//		resp := &PostThingOutput{}
//		resp.Location = "/things/" + input.Body.ID
//		return resp, nil
//	})
//
// This is a convenience wrapper around `huma.Register`.
func Post[I, O any](api API, path string, handler func(context.Context, *I) (*O, error), operationHandlers ...func(o *Operation)) {
	convenience(api, http.MethodPost, path, handler, operationHandlers...)
}

// Put HTTP operation handler for an API. The handler must be a function that
// takes a context and a pointer to the input struct and returns a pointer to the
// output struct and an error. The input struct must be a struct with fields
// for the request path/query/header/cookie parameters and/or body. The output
// struct must be a struct with fields for the output headers and body of the
// operation, if any.
//
//	huma.Put(api, "/things/{thing-id}", func(ctx context.Context, input *struct{
//		ID string `path:"thing-id"`
//		Body Thing
//	}) (*PutThingOutput, error) {
//		// TODO: save thing to DB...
//		resp := &PutThingOutput{}
//		return resp, nil
//	})
//
// This is a convenience wrapper around `huma.Register`.
func Put[I, O any](api API, path string, handler func(context.Context, *I) (*O, error), operationHandlers ...func(o *Operation)) {
	convenience(api, http.MethodPut, path, handler, operationHandlers...)
}

// Patch HTTP operation handler for an API. The handler must be a function that
// takes a context and a pointer to the input struct and returns a pointer to the
// output struct and an error. The input struct must be a struct with fields
// for the request path/query/header/cookie parameters and/or body. The output
// struct must be a struct with fields for the output headers and body of the
// operation, if any.
//
//	huma.Patch(api, "/things/{thing-id}", func(ctx context.Context, input *struct{
//		ID string `path:"thing-id"`
//		Body ThingPatch
//	}) (*PatchThingOutput, error) {
//		// TODO: save thing to DB...
//		resp := &PutThingOutput{}
//		return resp, nil
//	})
//
// This is a convenience wrapper around `huma.Register`.
func Patch[I, O any](api API, path string, handler func(context.Context, *I) (*O, error), operationHandlers ...func(o *Operation)) {
	convenience(api, http.MethodPatch, path, handler, operationHandlers...)
}

// Delete HTTP operation handler for an API. The handler must be a function that
// takes a context and a pointer to the input struct and returns a pointer to the
// output struct and an error. The input struct must be a struct with fields
// for the request path/query/header/cookie parameters and/or body. The output
// struct must be a struct with fields for the output headers and body of the
// operation, if any.
//
//	huma.Delete(api, "/things/{thing-id}", func(ctx context.Context, input *struct{
//		ID string `path:"thing-id"`
//	}) (*struct{}, error) {
//		// TODO: remove thing from DB...
//		return nil, nil
//	})
//
// This is a convenience wrapper around `huma.Register`.
func Delete[I, O any](api API, path string, handler func(context.Context, *I) (*O, error), operationHandlers ...func(o *Operation)) {
	convenience(api, http.MethodDelete, path, handler, operationHandlers...)
}<|MERGE_RESOLUTION|>--- conflicted
+++ resolved
@@ -698,7 +698,13 @@
 				}
 			}
 
+			var receiver = f
+			if f.Addr().Type().Implements(reflect.TypeFor[ParamWrapper]()) {
+				receiver = f.Addr().Interface().(ParamWrapper).Receiver()
+			}
+
 			var pv any
+			isSet := false
 			if p.Loc == "query" && p.Style == styleDeepObject {
 				// Deep object style is a special case where we need to parse the
 				// query parameter into a struct. We do this by parsing the query
@@ -706,17 +712,17 @@
 				// the fields on the struct.
 				u := ctx.URL()
 				value := parseDeepObjectQuery(u.Query(), p.Name)
+				isSet = len(value) > 0
 				if len(value) == 0 {
 					if !op.SkipValidateParams && p.Required {
 						res.Add(pb, "", "required "+p.Loc+" parameter is missing")
 					}
 					return
 				}
-				pv = setDeepObjectValue(pb, res, f, value)
-
-<<<<<<< HEAD
+				pv = setDeepObjectValue(pb, res, receiver, value)
 			} else {
 				value := getParamValue(*p, ctx, cookies)
+				isSet = value != ""
 				if value == "" {
 					if !op.SkipValidateParams && p.Required {
 						// Path params are always required.
@@ -725,25 +731,15 @@
 					return
 				}
 				var err error
-				pv, err = parseInto(ctx, f, value, *p)
+				pv, err = parseInto(ctx, receiver, value, nil, *p)
 				if err != nil {
 					res.Add(pb, value, err.Error())
+					return
 				}
-=======
-			var receiver = f
-			if f.Addr().Type().Implements(reflect.TypeFor[ParamWrapper]()) {
-				receiver = f.Addr().Interface().(ParamWrapper).Receiver()
-			}
-
-			pv, err := parseInto(ctx, receiver, value, nil, *p)
-			if err != nil {
-				res.Add(pb, value, err.Error())
-				return
 			}
 
 			if f.Addr().Type().Implements(reflect.TypeFor[ParamReactor]()) {
-				f.Addr().Interface().(ParamReactor).OnParamSet(value != "", pv)
->>>>>>> 48fea397
+				f.Addr().Interface().(ParamReactor).OnParamSet(isSet, pv)
 			}
 
 			if !op.SkipValidateParams {
@@ -996,7 +992,6 @@
 	})))
 }
 
-<<<<<<< HEAD
 func parseDeepObjectQuery(query url.Values, name string) map[string]string {
 	result := make(map[string]string)
 
@@ -1065,6 +1060,7 @@
 	}
 	return result
 }
+
 func setFieldValue(f reflect.Value, value string) error {
 	switch f.Kind() {
 	case reflect.String:
@@ -1099,7 +1095,8 @@
 		return errors.New("unsupported type")
 	}
 	return nil
-=======
+}
+
 // ParamWrapper is an interface that can be implemented by a wrapping type
 // to expose a field into which request parameters may be parsed.
 // Must have pointer receiver.
@@ -1130,7 +1127,6 @@
 //	}
 type ParamReactor interface {
 	OnParamSet(isSet bool, parsed any)
->>>>>>> 48fea397
 }
 
 // initResponses initializes Responses if it was unset.
